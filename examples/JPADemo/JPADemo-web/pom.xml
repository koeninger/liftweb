<project xmlns="http://maven.apache.org/POM/4.0.0" xmlns:xsi="http://www.w3.org/2001/XMLSchema-instance" xsi:schemaLocation="http://maven.apache.org/POM/4.0.0 http://maven.apache.org/maven-v4_0_0.xsd">
  <modelVersion>4.0.0</modelVersion>

  <parent>
    <groupId>net.liftweb</groupId>
    <artifactId>JPADemo-Master</artifactId>
<<<<<<< HEAD
    <version>2.0-scala280-SNAPSHOT</version>
    <relativePath>../pom.xml</relativePath>
=======
    <version>2.0-SNAPSHOT</version>
>>>>>>> 174dd018
  </parent>

  <artifactId>JPADemo-web</artifactId>
  <packaging>war</packaging>
  <name>JPADemo-web</name>

  <dependencies>
    <dependency>
      <groupId>org.mortbay.jetty</groupId>
      <artifactId>jetty</artifactId>
      <version>[6.1.6,7.0)</version>
      <scope>test</scope>
    </dependency>
    <!-- for LiftConsole -->
    <dependency>
      <groupId>org.scala-lang</groupId>
      <artifactId>scala-compiler</artifactId>
      <version>${scala.version}</version>
      <scope>test</scope>
    </dependency>
    <dependency>
      <groupId>${pom.groupId}</groupId>
      <artifactId>JPADemo-spa</artifactId>
      <version>${pom.version}</version>
    </dependency>
    <!-- <dependency>
      <groupId>${pom.groupId}</groupId>
      <artifactId>lift-core</artifactId>
      <version>${pom.version}</version>
    </dependency> -->
    <dependency>
      <groupId>${pom.groupId}</groupId>
      <artifactId>lift-jpa</artifactId>
      <version>${pom.version}</version>
    </dependency>
  </dependencies>

  <build>
    <plugins>
      <plugin>
        <groupId>org.mortbay.jetty</groupId>
        <artifactId>maven-jetty-plugin</artifactId>
        <configuration>
          <contextPath>/</contextPath>
          <scanIntervalSeconds>5</scanIntervalSeconds>
          <connectors>
            <connector implementation="org.mortbay.jetty.nio.SelectChannelConnector">
              <port>9090</port>
              <maxIdleTime>60000</maxIdleTime>
            </connector>
          </connectors>
        </configuration>
      </plugin>
      <plugin>
        <groupId>net.sf.alchim</groupId>
        <artifactId>yuicompressor-maven-plugin</artifactId>
        <executions>
          <execution>
            <goals>
              <goal>compress</goal>
            </goals>
          </execution>
        </executions>
        <configuration>
          <nosuffix>true</nosuffix>
        </configuration>
      </plugin>
      <plugin>
	<artifactId>maven-surefire-plugin</artifactId>
	<configuration>
	  <redirectTestOutputToFile>true</redirectTestOutputToFile>
	</configuration>
      </plugin>
    </plugins>
  </build>
</project><|MERGE_RESOLUTION|>--- conflicted
+++ resolved
@@ -4,12 +4,7 @@
   <parent>
     <groupId>net.liftweb</groupId>
     <artifactId>JPADemo-Master</artifactId>
-<<<<<<< HEAD
     <version>2.0-scala280-SNAPSHOT</version>
-    <relativePath>../pom.xml</relativePath>
-=======
-    <version>2.0-SNAPSHOT</version>
->>>>>>> 174dd018
   </parent>
 
   <artifactId>JPADemo-web</artifactId>
