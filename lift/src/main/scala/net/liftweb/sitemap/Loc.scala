package net.liftweb.sitemap

/*
 * Copyright 2007-2008 WorldWide Conferencing, LLC
 *
 * Licensed under the Apache License, Version 2.0 (the "License");
 * you may not use this file except in compliance with the License.
 * You may obtain a copy of the License at
 *
 *    http://www.apache.org/licenses/LICENSE-2.0
 *
 * Unless required by applicable law or agreed to in writing,
 * software distributed under the License is distributed on an "AS IS" BASIS,
 * WITHOUT WARRANTIES OR CONDITIONS OF ANY KIND, either express or implied.
 * See the License for the specific language governing permissions
 * and limitations under the License.
 */

import net.liftweb.http._
import net.liftweb.util._
import Helpers._

import scala.xml.{NodeSeq, Text}

/**
 * A menu location
 */
class Loc(val name: String, val link: Loc.Link, val text: Loc.LinkText, val stuff: List[Loc.LocStuff]) {
  override def toString = "Loc("+name+", "+link+", "+text+", "+stuff+")"

  def testAccess: Either[Boolean, Can[LiftResponse]] = {
    def testStuff(what: List[Loc.LocStuff]): Either[Boolean, Can[LiftResponse]] = what match {
      case Nil => Left(true)

      case Loc.If(test, msg) :: xs =>
        if (!test()) Right(Full(msg()))
        else testStuff(xs)

      case Loc.Unless(test, msg) :: xs =>
        if (test()) Right(Full(msg()))
        else testStuff(xs)

      case x :: xs => testStuff(xs)
    }

    testStuff(stuff) match {
      case Left(true) => _menu.testParentAccess
      case x => x
    }
  }

  private def findTitle(lst: List[Loc.LocStuff]): Can[Loc.Title] = lst match {
    case Nil => Empty
    case (t : Loc.Title) :: xs => Full(t)
    case _ => findTitle(lst.tail)
  }

  /**
   * The title of the location
   */
  def title: NodeSeq = findTitle(stuff).map(_.title()) openOr text.text()

  private[sitemap] def setMenu(p: Menu)
  {
    _menu = p
    p.siteMap.addLoc(this)
  }

  private var _menu: Menu = _
  def menu = _menu

  private def testAllStuff(what: List[Loc.LocStuff], req: RequestState): Boolean = {
    what match {
      case Nil => true
      case (x: Loc.Test) :: xs =>
        if (!x.test(req)) false
        else testAllStuff(xs, req)

      case x :: xs => testAllStuff(xs, req)
    }
  }

  def doesMatch_?(req: RequestState): Boolean =
  if (link.isDefinedAt( req ) ) {
    link(req) match {
      case Full(x) if testAllStuff(stuff, req) => x
      case Full(x) => false
      case x => x.openOr(false)
    }
  } else false

  def buildMenu: CompleteMenu = {
    val theKids = _menu.kids.toList.flatMap(_.loc.buildItem(Nil, false, false))
    
    CompleteMenu(_menu.buildUpperLines(_menu, _menu, theKids))
  }
  /*
  CompleteMenu(_menu.buildUpperLines.toList ::: 
                                             List(_menu.buildThisLine(this)) :::
                                             List(_menu.buildChildLine))
<<<<<<< HEAD
  private[sitemap] def buildItem(current: Boolean, path: Boolean): Can[MenuItem] =
=======
                                             */
                                            
  private[sitemap] def buildItem(kids: List[MenuItem], current: Boolean, path: Boolean): Can[MenuItem] =
>>>>>>> eed19ec1
  (hidden, testAccess) match {
    case (false, Left(true)) =>
      link.createLink(Nil).map(t =>
        MenuItem(text.text(),t, kids, current, path,
                 stuff.
                 flatMap
                 {
            case v: Loc.LocInfo[(T forSome {type T})] => v()
            case _ =>  Empty
          }
        ))

    case _ => Empty
  }
  //if (hidden || !testAccess._1) Empty
  //else 

  private def hidden = stuff.contains(Loc.Hidden)
}

/**
 * The Loc companion object, complete with a nice constructor
 */
object Loc {
  type FailMsg = () => LiftResponse

  /**
   * Create a Loc (Location) instance
   *
   * @param name -- the name of the location.  This must be unique across your entire sitemap.
   * It's used to look up a menu item in order to create a link to the menu on a page.
   * @param link -- the Link to the page
   * @param text -- the text to display when the link is displayed
   * @param params -- access test, title calculation, etc.
   *
   */
  def apply(name: String,
            link: Link,
            text: LinkText,
            params: LocStuff*): Loc = new Loc(name, link, text, params.toList)

  /**
   * Unapply to do pattern matching against a Loc.
   * (name, link_uri, link_text)
   */
  /*
   def unapplySeq(loc: Loc) : Option[(String, String, String)] =
   Some((loc.name, loc.link.uri, loc.text.text()))
   */

  trait LocStuff
  /**
   * A title for the page.  A function that calculates the title... useful
   * if the title of the page is dependent on current state
   */
  case class Title(title: () => NodeSeq) extends LocStuff

  /**
   * If this parameter is included, the item will not be visible in the menu, but
   * will still be accessable.
   */
  case object Hidden extends LocStuff

  /**
   * If the test returns True, the page can be accessed, otherwise,
   * the result of FailMsg will be sent as a response to the browser.
   * If the Loc cannot be accessed, it will not be displayed in menus.
   *
   * @param test -- the function that tests access to the page
   * @param failMsg -- what to return the the browser (e.g., 304, etc.) if
   * the page is accessed.
   */
  case class If(test: () => Boolean, failMsg: FailMsg) extends LocStuff

  /**
   * Unless the test returns True, the page can be accessed, otherwise,
   * the result of FailMsg will be sent as a response to the browser.
   * If the Loc cannot be accessed, it will not be displayed in menus.
   *
   * @param test -- the function that tests access to the page
   * @param failMsg -- what to return the the browser (e.g., 304, etc.) if
   * the page is accessed.
   */
  case class Unless(test: () => Boolean, failMsg: FailMsg) extends LocStuff

  /**
   * Tests to see if the request actually matches the requirements for access to
   * the page.  For example, if a parameter is missing from the request, this
   * is a good way to restrict access to the page.
   */
  case class Test(test: RequestState => Boolean) extends LocStuff

  /**
   * What's the link text.
   */
  case class LinkText(text: () => NodeSeq)

  /**
   * This defines the Link to the Loc.
   *
   * @param uri -- the relative (to parent menu item) or absolute path
   * to match for this Loc. <br />
   * "/foo" -- match the "foo" file <br/>
   * "foo" -- match the foo file in the directory defined by the parent Menu
   * @param matchOnPrefix -- false -- absolute match.  true -- match anything
   * that begins with the same path.  Useful for opening a set of directories
   * (for example, help pages)
   * @param create -- create a URL based on incoming parameters (NO IMPLEMENTED **TODO**)
   */
  class Link(val buildUri: List[String], val matchHead_? : Boolean) extends PartialFunction[RequestState, Can[Boolean]] {
    def this(b: List[String]) = this(b, false)

    def isDefinedAt(req: RequestState): Boolean =
    if (matchHead_?) req.path.partPath.take(buildUri.length) == buildUri
    else buildUri == req.path.partPath

    def apply(in: RequestState): Can[Boolean] = if (isDefinedAt(in)) Full(true)
    else throw new MatchError("Failed for Link "+buildUri)


    def createLink(params: Seq[(String, String)]): Can[String] =
    Full(buildUri.mkString("/", "/", ""))

  }

  /**
   * A companion object to create some variants on Link
   */
  object Link {
<<<<<<< HEAD
=======
    def apply(urlLst: List[String], matchHead_? : Boolean, url: String) =
    new Link(urlLst, matchHead_?) {
    override def createLink(params: Seq[(String, String)]): Can[String] =
    Full(url)
  }
    
>>>>>>> eed19ec1
  }

object ExtLink {
  def apply(url: String) = new Link(List(randomString(20)), false) {
    override def createLink(params: Seq[(String, String)]): Can[String] =
    Full(url)
  }
}

  trait LocInfoVal[T] {
    def value: T
  }

  trait LocInfo[T] extends LocStuff {
    def apply(): Can[LocInfoVal[T]]
  }

  def alwaysTrue(a: RequestState) = true
  def retString(toRet: String)(other: Seq[(String, String)]) = Full(toRet)

implicit def nodeSeqToLinkText(in: => NodeSeq): LinkText = LinkText(() => in)
  implicit def strToLinkText(in: => String): LinkText = LinkText(() => Text(in))
  implicit def strLstToLink(in: Seq[String]): Link = new Link(in.toList)
  implicit def strPairToLink(in: (Seq[String], Boolean)): Link = new Link(in._1.toList, in._2)
  implicit def strToFailMsg(in: String): FailMsg = 
  f(RedirectWithState(LiftRules.siteMapFailRedirectLocation.
                      mkString("/", "/", ""),
                      RedirectState(Empty, in -> NoticeType.Error)))
  implicit def redirectToFailMsg(in: RedirectResponse): FailMsg = f(in)

  def f(in: String): () => String = () => in
  def f(in: RedirectResponse): () => RedirectResponse = () => in
}



case class CompleteMenu(lines: Seq[MenuItem]) {
  lazy val breadCrumbs: Seq[MenuItem] = lines.flatMap(_.breadCrumbs)
}

case class MenuItem(text: NodeSeq, uri: String,  kids: Seq[MenuItem],
                    current: Boolean,
                    path: Boolean, 
                    info: List[Loc.LocInfoVal[(T forSome {type T})]])
{
  def breadCrumbs: Seq[MenuItem] = if (!path) Nil
  else this :: kids.toList.flatMap(_.breadCrumbs)
}<|MERGE_RESOLUTION|>--- conflicted
+++ resolved
@@ -98,13 +98,9 @@
   CompleteMenu(_menu.buildUpperLines.toList ::: 
                                              List(_menu.buildThisLine(this)) :::
                                              List(_menu.buildChildLine))
-<<<<<<< HEAD
-  private[sitemap] def buildItem(current: Boolean, path: Boolean): Can[MenuItem] =
-=======
                                              */
                                             
   private[sitemap] def buildItem(kids: List[MenuItem], current: Boolean, path: Boolean): Can[MenuItem] =
->>>>>>> eed19ec1
   (hidden, testAccess) match {
     case (false, Left(true)) =>
       link.createLink(Nil).map(t =>
@@ -234,15 +230,12 @@
    * A companion object to create some variants on Link
    */
   object Link {
-<<<<<<< HEAD
-=======
     def apply(urlLst: List[String], matchHead_? : Boolean, url: String) =
     new Link(urlLst, matchHead_?) {
     override def createLink(params: Seq[(String, String)]): Can[String] =
     Full(url)
   }
     
->>>>>>> eed19ec1
   }
 
 object ExtLink {
