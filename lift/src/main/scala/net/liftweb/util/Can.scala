--- conflicted
+++ resolved
@@ -66,7 +66,6 @@
   implicit def can2Iterable[T](in: Can[T]): Iterable[T] = in.toList
 
   /**
-<<<<<<< HEAD
    * A class that helps with the %? code
    */
   class TM(in: Boolean) {
@@ -99,23 +98,6 @@
    */
   implicit def cToCM(in: Can[Boolean]): CM = new CM(in)
 
-=======
-  * This implicit def allows to use "lift" a boolean value into a Can with the following mapping:
-  * false is Empty and true is Full(true).<p/>
-  * 
-  * Empty may become a Failure if we enhance it with an error message using the ?~(msg: String) method
-  * Full(true) may also be transformed to a Failure if we use the ?~!(b: Boolean, msg: String) method and if the 
-  * boolean condition is false.
-  * <p/>
-  * Usage: <pre>condition1 ~?("failure message1") ~?!(condition2, "failure message2") ~?!(condition3, "failure message3")</pre>
-  * 
-  * There is actually something ackward with this approach because the boolean value inside the Full can is never actually used
-  * 
-  * @returns Empty if in is false, Full(true) if in is true
-  */
-  implicit def boolean2Can(in: Boolean): Can[Boolean] = if (in) Full(true) else Empty
->>>>>>> 66c4b6c2
-
   /**
   * This implicit def allows to use Options as Cans
   * @returns a Can object from an Option. Full(in) if the Option is Some(in) and Empty otherwise
@@ -231,16 +213,6 @@
   */
   def ?~(msg: String): Can[A] = this
 
-<<<<<<< HEAD
-=======
-  /**
-   * @param b a boolean condition
-   * @param msg the failure message
-   * @returns if the condition is true, returns a Failure with the message if the Can is an Empty Can or appends a new message to the current Failure
-   */
-   def ?~(b: Boolean, msg: String): Can[A] = if (b) this else ?~(msg)
-
->>>>>>> 66c4b6c2
   /**
   * Alias for ?~
   */
@@ -252,19 +224,6 @@
   */
   def ?~!(msg: String): Can[A] = ?~(msg)
 
-<<<<<<< HEAD
-=======
-  /**
-   * If the boolean condition is true, the Can stay as it is. Otherwise, this method either the current Can is a Failure
-   * and gets a new failure message appened or a new Failure is created with the message
-   *
-   * @param b a boolean condition
-   * @param msg the failure message
-   * @returns a Failure with the message if the Can is an Empty Can. Chain the messages if it is already a Failure
-   */
-  def ?~!(b: Boolean, msg: String): Can[A] = if (b) this else Failure(msg, Empty, Nil)
-  
->>>>>>> 66c4b6c2
   /**
   * Alias for ?~!
   */
@@ -410,18 +369,6 @@
   override def ?~(msg: String) = this
   
   override def ?~!(msg: String) = Failure(msg, Empty, this :: chain)
-<<<<<<< HEAD
-=======
-  /**
-   * If the boolean condition is true, the Can stay as it is. Otherwise, this method either the current Can is a Failure
-   * and gets a new failure message appened or a new Failure is created with the message
-   *
-   * @param b a boolean condition
-   * @param msg the failure message
-   * @returns a Failure with the message if the Can is an Empty Can. Chain the messages if it is already a Failure
-   */
-  override def ?~!(b: Boolean, msg: String): Can[A] = if (b) this else ?~!(msg)
->>>>>>> 66c4b6c2
 
   override def map[B](f: A => B): Can[B] = this
   
