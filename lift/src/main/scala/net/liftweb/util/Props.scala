--- conflicted
+++ resolved
@@ -23,23 +23,13 @@
   def get(name: String): Can[String] = Can(props.get(name))
 
   def apply(name: String): String = props(name)
-<<<<<<< HEAD
-  
+
   def getInt(name: String): Int = toInt(props.get(name))
   def getInt(name: String, defVal: Int): Int = props.get(name).map(toInt(_)) getOrElse defVal
   def getLong(name: String): Long = toLong(props.get(name))
   def getLong(name: String, defVal: Long): Long = props.get(name).map(toLong(_)) getOrElse defVal
   def getBool(name: String): Boolean = toBoolean(props.get(name))
   def getBool(name: String, defVal: Boolean): Boolean = props.get(name).map(toBoolean(_)) getOrElse defVal
-=======
-
-  def getInt(name: String): int = toInt(props.get(name))
-  def getInt(name: String, defVal: int): int = props.get(name).map(toInt(_)) getOrElse defVal
-  def getLong(name: String): long = toLong(props.get(name))
-  def getLong(name: String, defVal: long): long = props.get(name).map(toLong(_)) getOrElse defVal
-  def getBool(name: String): boolean = toBoolean(props.get(name))
-  def getBool(name: String, defVal: boolean): boolean = props.get(name).map(toBoolean(_)) getOrElse defVal
->>>>>>> 7319e91f
   def get(name: String, defVal: String) = props.get(name) getOrElse defVal
 
   def require(what: String*) = what.filter(!props.contains(_))
