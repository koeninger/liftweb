package net.liftweb.mapper

/*
 * Copyright 2006-2008 WorldWide Conferencing, LLC
 *
 * Licensed under the Apache License, Version 2.0 (the "License");
 * you may not use this file except in compliance with the License.
 * You may obtain a copy of the License at
 *
 *    http://www.apache.org/licenses/LICENSE-2.0
 *
 * Unless required by applicable law or agreed to in writing,
 * software distributed under the License is distributed on an "AS IS" BASIS,
 * WITHOUT WARRANTIES OR CONDITIONS OF ANY KIND, either express or implied.
 * See the License for the specific language governing permissions
 * and limitations under the License.
 */

import java.sql.{ResultSet, Types}
import java.lang.reflect.Method
import net.liftweb.util.{FatLazy, Can, Full, Empty, Failure}
import java.util.Date
import java.util.regex._
import scala.xml.{NodeSeq, Text}
import net.liftweb.http.{S, FieldError}
import net.liftweb.http.js._
import S._

/**
  * Just like MappedString, except it's defaultValue is "" and the length is auto-cropped to
  * fit in the column
  */
class MappedPoliteString[T <: Mapper[T]](towner: T, theMaxLen: Int) extends MappedString[T](towner, theMaxLen) {
  override def defaultValue = ""
  override protected def setFilter = crop _ :: super.setFilter
}

class MappedString[T<:Mapper[T]](val fieldOwner: T,val maxLen: Int) extends MappedField[String, T] {
  private val data: FatLazy[String] =  FatLazy(defaultValue) // defaultValue
  private val orgData: FatLazy[String] =  FatLazy(defaultValue) // defaultValue

  def dbFieldClass = classOf[String]

  final def crop(in: String): String = in.substring(0, Math.min(in.length, maxLen))

  final def removeRegExChars(regEx: String)(in: String): String = in.replaceAll(regEx, "")

  final def toLower(in: String): String = in match {
    case null => null
    case s => s.toLowerCase
  }
  final def toUpper(in: String): String = in match {
    case null => null
    case s => s.toUpperCase
  }

  final def trim(in: String): String = in match {
    case null => null
    case s => s.trim
  }

  final def notNull(in: String): String = in match {
    case null => ""
    case s => s
  }


  protected def real_i_set_!(value : String) : String = {
    if (!data.defined_? || value != data.get) {
      data() = value
      this.dirty_?( true)
    }
    data.get
  }

  /**
  * Get the JDBC SQL Type for this field
  */
  def targetSQLType = Types.VARCHAR

  def defaultValue = ""

  override def writePermission_? = true
  override def readPermission_? = true

  protected def i_is_! = data.get
  protected def i_was_! = orgData.get

  /**
     * Called after the field is saved to the database
     */
  override protected[mapper] def doneWithSave() {
    orgData.setFrom(data)
  }

  override def _toForm: Can[NodeSeq] =
    Full(<input type='text' maxlength={maxLen.toString}
	 name={S.mapFunc({s: List[String] => this.setFromAny(s)})}
	 value={is match {case null => "" case s => s.toString}}/>)

  protected def i_obscure_!(in : String) : String = {
    ""
  }

  override def setFromAny(in: Any): String = {
    in match {
      case seq: Seq[_] if !seq.isEmpty => seq.map(setFromAny)(0)
      case (s: String) :: _ => this.set(s)
      case null => this.set(null)
      case s: String => this.set(s)
      case Some(s: String) => this.set(s)
      case Full(s: String) => this.set(s)
      case None | Empty | Failure(_, _, _) => this.set(null)
      case o => this.set(o.toString)
    }
  }


  def apply(ov: Can[String]): T = {
    ov.foreach(v => this.set(v))
    fieldOwner
  }

  def asJsExp: JsExp = JE.Str(is)

  def apply(ov: String): T = apply(Full(ov))

  def jdbcFriendly(field : String): String = data.get

  def real_convertToJDBCFriendly(value: String): Object = value

  private def wholeSet(in: String) {
    this.data() = in
    this.orgData() = in
  }

  def buildSetActualValue(accessor: Method, inst: AnyRef, columnName: String): (T, AnyRef) => Unit =
    (inst, v) => doField(inst, accessor, {case f: MappedString[T] => f.wholeSet(if (v eq null) null else v.toString)})

  def buildSetLongValue(accessor: Method, columnName: String): (T, Long, Boolean) => Unit =
    (inst, v, isNull) => doField(inst, accessor, {case f: MappedString[T] => f.wholeSet(if (isNull) null else v.toString)})

  def buildSetStringValue(accessor: Method, columnName: String): (T, String) => Unit =
    (inst, v) => doField(inst, accessor, {case f: MappedString[T] => f.wholeSet(if (v eq null) null else v)})

  def buildSetDateValue(accessor: Method, columnName: String): (T, Date) => Unit =
    (inst, v) => doField(inst, accessor, {case f: MappedString[T] => f.wholeSet(if (v eq null) null else v.toString)})

  def buildSetBooleanValue(accessor: Method, columnName: String): (T, Boolean, Boolean) => Unit =
    (inst, v, isNull) => doField(inst, accessor, {case f: MappedString[T] => f.wholeSet(if (isNull) null else v.toString)})

  /**
   * A validation helper.  Make sure the string is at least a particular
   * length and generate a validation issue if not
   */
<<<<<<< HEAD
  def valMinLen(len: Int, msg: String)(value: String): List[FieldError] = 
=======
  def valMinLen(len: int, msg: String)(value: String): List[FieldError] =
>>>>>>> 7319e91f
    if ((value eq null) || value.length < len) List(FieldError(this, Text(msg)))
    else Nil

  /**
   * A validation helper.  Make sure the string is no more than a particular
   * length and generate a validation issue if not
   */
<<<<<<< HEAD
  def valMaxLen(len: Int, msg: String)(value: String): List[FieldError] = 
=======
  def valMaxLen(len: int, msg: String)(value: String): List[FieldError] =
>>>>>>> 7319e91f
    if ((value ne null) && value.length > len) List(FieldError(this, Text(msg)))
    else Nil

  /**
   * Make sure that the field is unique in the database
   */
  def valUnique(msg: String)(value: String): List[FieldError] =
    fieldOwner.getSingleton.findAll(By(this,value)).
      filter(!_.comparePrimaryKeys(this.fieldOwner)).
      map(x =>FieldError(this, Text(msg)))

  /**
   * Make sure the field matches a regular expression
   */
  def valRegex(pat: Pattern, msg: String)(value: String): List[FieldError] = pat.matcher(value).matches match {
    case true => Nil
    case false => List(FieldError(this, Text(msg)))
  }

  /**
   * Given the driver type, return the string required to create the column in the database
   */
  def fieldCreatorString(dbType: DriverType, colName: String): String = colName+" VARCHAR("+maxLen+")"

}<|MERGE_RESOLUTION|>--- conflicted
+++ resolved
@@ -153,11 +153,7 @@
    * A validation helper.  Make sure the string is at least a particular
    * length and generate a validation issue if not
    */
-<<<<<<< HEAD
-  def valMinLen(len: Int, msg: String)(value: String): List[FieldError] = 
-=======
-  def valMinLen(len: int, msg: String)(value: String): List[FieldError] =
->>>>>>> 7319e91f
+  def valMinLen(len: Int, msg: String)(value: String): List[FieldError] =
     if ((value eq null) || value.length < len) List(FieldError(this, Text(msg)))
     else Nil
 
@@ -165,11 +161,7 @@
    * A validation helper.  Make sure the string is no more than a particular
    * length and generate a validation issue if not
    */
-<<<<<<< HEAD
-  def valMaxLen(len: Int, msg: String)(value: String): List[FieldError] = 
-=======
-  def valMaxLen(len: int, msg: String)(value: String): List[FieldError] =
->>>>>>> 7319e91f
+  def valMaxLen(len: Int, msg: String)(value: String): List[FieldError] =
     if ((value ne null) && value.length > len) List(FieldError(this, Text(msg)))
     else Nil
 
