--- conflicted
+++ resolved
@@ -77,19 +77,11 @@
     ret.setAutoCommit(false)
     ret
   }
-<<<<<<< HEAD
-  
-  
-  
+
+
+
   private def releaseConnection(conn : SuperConnection) : Unit = conn.close
-  
-=======
-
-
-
-  private def releaseConnection(conn : SuperConnection) : unit = conn.close
-
->>>>>>> 7319e91f
+
   private def getConnection(name : ConnectionIdentifier): SuperConnection =  {
     var ret = info.get(name) match {
       case None => ConnectionHolder(newConnection(name), 1, Nil)
@@ -229,13 +221,8 @@
         st.close
       }} match {case (time, (query, res)) => runLogger(query, time); res}
   }
-<<<<<<< HEAD
-  
+
   def prepareStatement[T](statement : String, keys: Int, conn: SuperConnection)(f : (PreparedStatement) => T) : T = {
-=======
-
-  def prepareStatement[T](statement : String, keys: int, conn: SuperConnection)(f : (PreparedStatement) => T) : T = {
->>>>>>> 7319e91f
     Helpers.calcTime{
       val st = conn.prepareStatement(statement, keys)
       queryTimeout.foreach(to => st.setQueryTimeout(to))
