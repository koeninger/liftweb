/*
 * Copyright 2007-2008 WorldWide Conferencing, LLC
 *
 * Licensed under the Apache License, Version 2.0 (the "License");
 * you may not use this file except in compliance with the License.
 * You may obtain a copy of the License at
 *
 *    http://www.apache.org/licenses/LICENSE-2.0
 *
 * Unless required by applicable law or agreed to in writing,
 * software distributed under the License is distributed on an "AS IS" BASIS,
 * WITHOUT WARRANTIES OR CONDITIONS OF ANY KIND, either express or implied.
 * See the License for the specific language governing permissions
 * and limitations under the License.
 */
package net.liftweb.http

import _root_.scala.actors.Actor
import _root_.scala.actors.Actor._
import _root_.javax.servlet.http.{HttpSessionBindingListener, HttpSessionBindingEvent, HttpSession}
import _root_.scala.collection.mutable.{HashMap, ArrayBuffer, ListBuffer}
import _root_.scala.xml.{NodeSeq, Unparsed, Text}
import _root_.net.liftweb.mapper.DB
import _root_.net.liftweb.util._
import _root_.net.liftweb.http.js.{JsCmd, AjaxInfo}
import _root_.net.liftweb.util.Helpers._
import _root_.java.lang.reflect.{Method, Modifier, InvocationTargetException}
import _root_.scala.xml.{Node, NodeSeq, Elem, MetaData, Null, UnprefixedAttribute, PrefixedAttribute, XML, Comment, Group}
import _root_.java.io.InputStream
import _root_.javax.servlet.http.{HttpSessionActivationListener, HttpSessionEvent, HttpServletRequest}
import _root_.scala.xml.transform._
import _root_.java.util.concurrent.TimeUnit
import js._

object LiftSession {

  /**
   * Returns a reference to a LiftSession dictated by LiftRules#sessionCreator function.
   */
  def apply(session: HttpSession, contextPath: String, headers: List[(String, String)]) = 
	    LiftRules.sessionCreator(session, contextPath, headers)

  var onSessionActivate: List[LiftSession => Unit] = Nil
  var onSessionPassivate: List[LiftSession => Unit] = Nil
  var onSetupSession: List[LiftSession => Unit] = Nil
  var onAboutToShutdownSession: List[LiftSession => Unit] = Nil
  var onShutdownSession: List[LiftSession => Unit] = Nil
  var onBeginServicing: List[(LiftSession, RequestState) => Unit] = Nil
  var onEndServicing: List[(LiftSession, RequestState, Can[LiftResponse]) => Unit] = Nil
}


private[http] case class AddSession(session: LiftSession)
private[http] case class RemoveSession(sessionId: String)
case class SessionWatcherInfo(sessions: Map[String, LiftSession])

@serializable
case class SessionToServletBridge(uniqueId: String) extends HttpSessionBindingListener with HttpSessionActivationListener {
  def sessionDidActivate(se: HttpSessionEvent) = {
    SessionMaster.getSession(uniqueId, Empty).foreach(ls =>
      LiftSession.onSessionActivate.foreach(_(ls)))
  }

  def sessionWillPassivate(se: HttpSessionEvent) = {
    SessionMaster.getSession(uniqueId, Empty).foreach(ls =>
      LiftSession.onSessionPassivate.foreach(_(ls)))
  }

  def valueBound(event: HttpSessionBindingEvent) {

  }


  /**
   * When the session is unbound the the HTTP session, stop us
   */
  def valueUnbound(event: HttpSessionBindingEvent) {
    SessionMaster ! RemoveSession(uniqueId)

  }

}

/**
 * Manages LiftSessions because the servlet container is less than optimal at
 * timing sessions out.
 */
object SessionMaster extends Actor {
  private case class LookupSession(uniqueId: String, when: Long)

  private var sessions: Map[String, LiftSession] = Map.empty
  private object CheckAndPurge

  def getSession(id: String, otherId: Can[String]): Can[LiftSession] = synchronized {
    otherId.flatMap(sessions.get) or Can(sessions.get(id))
  }

  /**
   * Put an Actor in this list and the Actor will receive a message
   * every 10 seconds with the current list of sessions:
   * SessionWatcherInfo
   */
  var sessionWatchers: List[Actor] = Nil

  def getSession(httpSession: HttpSession, otherId: Can[String]): Can[LiftSession] =
    getSession(httpSession.getId(), otherId)

  def getSession(req: HttpServletRequest, otherId: Can[String]): Can[LiftSession] =
    getSession(req.getSession, otherId)

  def addSession(liftSession: LiftSession) {
    synchronized {
      sessions = sessions + (liftSession.uniqueId -> liftSession)
    }
    liftSession.startSession()
    val b = SessionToServletBridge(liftSession.uniqueId)
    liftSession.httpSession.setAttribute(LiftMagicID, b)
  }

  private val LiftMagicID = "$lift_magic_session_thingy$"

  def act = {
    doPing()
    link(ActorWatcher)
    loop {
      react {
        case RemoveSession(sessionId) =>
          val ses = synchronized(sessions)
          ses.get(sessionId).foreach{s =>
            try {
              s.doShutDown
              try {
                s.httpSession.removeAttribute(LiftMagicID)
              } catch {
                case e => // ignore... sometimes you can't do this and it's okay
              }
            } catch {
              case e => Log.error("Failure in remove session", e)

            } finally {
             synchronized{ sessions = sessions - sessionId }
            }
          }

        case CheckAndPurge =>
          val now = millis
          val ses = synchronized{sessions}
          for ((id, session) <- ses.elements) {
            if (now - session.lastServiceTime > session.inactivityLength) {
              Log.info(" Session "+id+" expired")
              this ! RemoveSession(id)
            }
          }
          sessionWatchers.foreach(_ ! SessionWatcherInfo(ses))
          doPing()
      }
    }
  }

  this.start

  private def doPing() {
    try {
      ActorPing schedule(this, CheckAndPurge, 10 seconds)
    } catch {
      case e => Log.error("Couldn't start SessionMaster ping", e)
    }
  }


}

@serializable
class LiftSession(val contextPath: String, val uniqueId: String,
                  val httpSession: HttpSession, val initialHeaders: List[(String, String)]) {
  import TemplateFinder._

  private var running_? = false

  private var messageCallback: HashMap[String, S.AFuncHolder] = new HashMap

  private[http] var notices: Seq[(NoticeType.Value, NodeSeq, Can[String])] = Nil

  private var asyncComponents = new HashMap[(Can[String], Can[String]), CometActor]()

  private var asyncById = new HashMap[String, CometActor]()

  private var myVariables: Map[String, Any] = Map.empty
  
  private var onSessionEnd: List[LiftSession => Unit] = Nil

  @volatile
  private[http] var lastServiceTime = millis

  @volatile
  private[http] var inactivityLength = 180000L

  private [http] var highLevelSessionDispatcher = new HashMap[String, LiftRules.DispatchPf]()
  private [http] var sessionTemplater = new HashMap[String, LiftRules.TemplatePf]()
  private [http] var sessionRewriter = new HashMap[String, LiftRules.RewritePf]()

  private[http] def startSession(): Unit = {
    running_? = true
    inactivityLength = httpSession.getMaxInactiveInterval.toLong * 1000L
    lastServiceTime = millis
    LiftSession.onSetupSession.foreach(_(this))
  }

  private var cometList: List[Actor] = Nil

  private[http] def breakOutComet(): Unit = synchronized {
    cometList.foreach(_ ! BreakOut)
  }

  private[http] def enterComet(what: Actor): Unit = synchronized {
    cometList = what :: cometList
  }

  private[http] def exitComet(what: Actor): Unit = synchronized {
    cometList = cometList.remove(_ eq what)
  }

  private case class RunnerHolder(name: String, func: S.AFuncHolder, owner: Can[String])

  def runParams(state: RequestState): List[Any] = {
    val toRun = synchronized {
      // get all the commands, sorted by owner,
      (state.uploadedFiles.map(_.name) ::: state.paramNames).filter(n => messageCallback.contains(n)).
      map{n => val mcb = messageCallback(n);  RunnerHolder(n, mcb, mcb.owner)}.
      sort{
        case ( RunnerHolder(_, _, Full(a)), RunnerHolder(_, _, Full(b))) if a < b => true
        case (RunnerHolder(_, _, Full(a)), RunnerHolder(_, _, Full(b))) if a > b => false
        case (RunnerHolder(an, _, Full(a)), RunnerHolder(bn, _, Full(b))) if a == b => an < bn
        case (RunnerHolder(_,_, Full(_)), _) => false
        case (_, RunnerHolder(_, _, Full(_))) => true
        case (RunnerHolder(a, _, _), RunnerHolder(b, _, _)) => a < b
      }
    }

    def buildFunc(i: RunnerHolder): () => Any = i.func match {
      case bfh: S.BinFuncHolder =>
        () => state.uploadedFiles.filter(_.name == i.name).map(v => bfh(v))
      case normal =>
        () => normal(state.params.getOrElse(i.name,
                                            state.uploadedFiles.filter(_.name == i.name).map(_.fileName)))
    }

    val ret = toRun.map(_.owner).removeDuplicates.flatMap{w =>
      val f = toRun.filter(_.owner == w);
      w match {
        // if it's going to a CometActor, batch up the commands
        case Full(id) =>
          asyncById.get(id).toList.
          flatMap(a => a !? ActionMessageSet(f.map(i => buildFunc(i)), state) match
                  {
              case Some(li: List[_]) => li
              case li: List[_] => li
              case other => Nil})

        case _ => f.map(i => buildFunc(i).apply())
      }
    }

    ret
  }

  private[http] def updateFunctionMap(funcs: Map[String, S.AFuncHolder]): Unit = synchronized {
    funcs.foreach(mi => messageCallback(mi._1) = mi._2)
  }

  def updateFunctionMap(funcs: Map[String, S.AFuncHolder], uniqueId: String, when: Long): Unit = synchronized {
    funcs.foreach{case (name, func) => messageCallback(name) = func.duplicate(uniqueId)}
  }

  /**
   * Called just before the session exits.  If there's clean-up work, override this method
   */
  def cleanUpSession() {
    messageCallback = HashMap.empty
    notices = Nil
    asyncComponents.clear
    asyncById = HashMap.empty
    myVariables = Map.empty
    onSessionEnd = Nil
    highLevelSessionDispatcher = HashMap.empty
    sessionTemplater = HashMap.empty
    sessionRewriter = HashMap.empty
  }
  
  def addSessionCleanup(f: LiftSession => Unit): Unit = synchronized {
    onSessionEnd = f :: onSessionEnd
  }

  private[http] def doShutDown() {
    try {
      if (running_?) this.shutDown()
    } finally {
      Actor.clearSelf
      DB.clearThread
    }
  }

  private def shutDown() = synchronized {
    onSessionEnd.foreach(_(this))
    
    LiftSession.onAboutToShutdownSession.foreach(_(this))
    SessionMaster ! RemoveSession(this.uniqueId)

    // Log.debug("Shutting down session")
    running_? = false
    asyncComponents.foreach{case (_, comp) => comp ! ShutDown}
    cleanUpSession()
    LiftSession.onShutdownSession.foreach(_(this))
  }

private[http] def processRequest(request: RequestState): Can[LiftResponse] = {
  S.oldNotices(notices)
  LiftSession.onBeginServicing.foreach(f => tryo(f(this, request)))
  val ret = try {
    val sessionDispatch = S.highLevelSessionDispatcher
    
    val toMatch = request
    if (sessionDispatch.isDefinedAt(toMatch)) {
      runParams(request)
      try {
        sessionDispatch(toMatch)() match {
          case Full(r) => Full(checkRedirect(r))
          case _ => LiftRules.notFoundOrIgnore(request, Full(this))
        }
      } finally {
        notices = S.getNotices
      }
    } else {
      runParams(request)

      def idAndWhen(in: Node): Can[(String, String)] =
      ((in \ "@id").toList, in.attributes.filter{case p: PrefixedAttribute => (p.pre == "lift" && p.key == "when") case _ => false}.toList) match {
        case (x :: _, y :: _) => Full((x.text,y.value.text))
        case _ => Empty
      }

      // Process but make sure we're okay, sitemap wise
      val response: Can[LiftResponse] = request.testLocation match {
        case Left(true) => (findVisibleTemplate(request.path, request).map(xml => processSurroundAndInclude(request.uri+" -> "+request.path, xml)) match {
              case Full(rawXml: NodeSeq) => {
                  val xml = HeadHelper.mergeToHtmlHead(rawXml)
                  val cometXform: List[RewriteRule] = 
                  allElems(xml, !_.attributes.filter{case p: PrefixedAttribute => (p.pre == "lift" && p.key == "when") case _ => false}.toList.isEmpty) match {
                    case Nil => Nil
                    case xs => val comets: List[(String, String)] = xs.flatMap(x => idAndWhen(x))
                      val cometVar = "var lift_toWatch = "+comets.map{case (a,b) => ""+a+": '"+b+"'"}.mkString("{", " , ", "}")+";"
                      new AddScriptToBody(cometVar) :: Nil
                  }
                  
                  val realXml = (new RuleTransformer(new AddAjaxToBody() :: cometXform :_*)).transform(xml)

                  this.synchronized {
                    S.functionMap.foreach(mi => messageCallback(mi._1) = mi._2)
                  }
                  notices = Nil // S.getNotices
                  Full(LiftRules.convertResponse((realXml,
                                                  S.getHeaders(LiftRules.defaultHeaders((realXml, request))),
                                                  S.responseCookies,
                                                  request)))
                }
              case _ => if (LiftRules.passNotFoundToChain) Empty else Full(request.createNotFound)
            })
        case Right(msg) => msg
        case _ => if (LiftRules.passNotFoundToChain) Empty else Full(request.createNotFound)
      }

      // Before returning the response check for redirect and set the appropriate state.
      response.map(checkRedirect)
    }
  } catch {
    case ite: _root_.java.lang.reflect.InvocationTargetException if (ite.getCause.isInstanceOf[ResponseShortcutException]) =>
      Full(handleRedirect(ite.getCause.asInstanceOf[ResponseShortcutException], request))

    case rd: _root_.net.liftweb.http.ResponseShortcutException => Full(handleRedirect(rd, request))

    case e  => Full(LiftRules.logAndReturnExceptionToBrowser(request, e))

  }

  LiftSession.onEndServicing.foreach(f => tryo(f(this, request, ret)))
  ret
}

  private def handleRedirect(re: ResponseShortcutException, request: RequestState): LiftResponse = {
    if (re.doNotices) notices = S.getNotices

    re.response
  }

  /**
   * Set a session-local variable to a value
   *
   * @param name -- the name of the variable
   * @param value -- the value of the variable
   */
  private [liftweb] def set[T](name: String, value: T): Unit = synchronized {
    myVariables = myVariables + (name -> value)
  }

  /**
   * Gets the named variable if it exists
   *
   * @param name -- the name of the session-local variable to get
   *
   * @return Full(value) if found, Empty otherwise
   */
  private [liftweb] def get[T](name: String): Can[T] = synchronized {
    myVariables.get(name) match {
      case Some(v: T) => Full(v)
      case _ => Empty
    }
  }


  /**
   * Gets the named variable if it exists
   *
   * @param name -- the name of the session-local variable to get
   * @param clz -- the class of the return type
   *
   * @return Full(value) if found, Empty otherwise
   */
  private [liftweb] def get[T](name: String, clz: Class[T]): Can[T] = synchronized {
    myVariables.get(name) match {
      case Some(v) => Full(v) isA clz
      case _ => Empty
    }
  }

  /**
   * Unset the named variable
   *
   * @param name the variable to unset
   */
  private [liftweb] def unset(name: String): Unit = synchronized {
    myVariables -= name
  }

  private[http] def attachRedirectFunc(uri: String, f : Can[() => Unit]) = {
    f map { fnc =>
      val func: String = LiftSession.this.synchronized {
        val funcName = "fn"+randomString(20)
        messageCallback(funcName) = S.NFuncHolder(() => {
            try {
              fnc()
            } finally {
              LiftSession.this.synchronized {
                messageCallback -= funcName
              }
            }
          })
        funcName
      }
      val sep = uri contains("?") match {case true => "&" case _ => "?"}
      uri + sep + func +"=_"
    } openOr uri

  }

  private[http] def checkRedirect(resp: LiftResponse): LiftResponse = resp match {
    case RedirectWithState(uri, state, cookies @ _*) =>
      state.msgs.foreach(m => S.message(m._1, m._2))
      notices = S.getNotices
      RedirectResponse(attachRedirectFunc(uri, state.func), cookies:_*)
    case _ => resp
  }


  private def allElems(in: NodeSeq, f: Elem => Boolean): List[Elem] = {
    val lb = new ListBuffer[Elem]

    def appendAll(in: NodeSeq, lb: ListBuffer[Elem]) {
      in.foreach{
        case Group(ns) => appendAll(ns, lb)
        case e: Elem if f(e) => lb += e; appendAll(e.child, lb)
        case e: Elem => appendAll(e.child, lb)
        case _ =>
      }
    }
    appendAll(in, lb)

    lb.toList
  }

  private def findVisibleTemplate(path: ParsePath, session: RequestState) : Can[NodeSeq] = {
    val toMatch = session
    val templ = LiftRules.templateTable(session.request)
    (if (templ.isDefinedAt(toMatch)) templ(toMatch)() else Empty) or {
      val tpath = path.partPath
      val splits = tpath.toList.filter {a => !a.startsWith("_") && !a.startsWith(".") && a.toLowerCase.indexOf("-hidden") == -1} match {
        case s @ _ if (!s.isEmpty) => s
        case _ => List("index")
      }
      findAnyTemplate(splits)
    }
  }

  private def findTemplate(name: String) : Can[NodeSeq] = {
    val splits = (if (name.startsWith("/")) name else "/"+name).split("/").toList.drop(1) match {
      case Nil => List("index")
      case s => s
    }

    findAnyTemplate(splits) or findAnyTemplate("templates-hidden" :: splits)
  }

  def couldBeHtml(in : List[(String, String)]) : Boolean = {
    in match {
      case null | Nil => true
      case _ => in.ciGet("Content-Type").map(_.toLowerCase.contains("html")) openOr true
    }
  }


  private def findAndEmbed(templateName: Can[Seq[Node]], kids : NodeSeq) : NodeSeq = {
    templateName match {
      case Full(tn) => {
          findTemplate(tn.text) match {
            case Full(s) => processSurroundAndInclude(tn.text, s)
            case _ => Comment("FIX"+"ME Unable to find template named "+tn.text) ++ kids
          }
        }
      case _ => Comment("FIX"+"ME No named specified for embedding") ++ kids
    }
  }

  private def findSnippetClass[C <: AnyRef](name: String, bound: Class[C]): Can[Class[C]] = {
    if (name == null) Empty
    else findClass(name, LiftRules.buildPackage("snippet") ::: ("lift.app.snippet" :: "net.liftweb.builtin.snippet" :: Nil), bound)
  }

  private def findAttributeSnippet(name: String, rest: MetaData): MetaData = {
    val (cls, method) = splitColonPair(name, null, "render")

  findSnippetClass(cls, classOf[AnyRef]).flatMap(clz => instantiate(clz).flatMap(inst => 
      (invokeMethod(clz, inst, method) match {
            case Full(md: MetaData) => Full(md.copy(rest))
            case _ => Empty
          }))).openOr(rest)
  }


  private def processAttributes(in: MetaData) : MetaData = {
    in match {
      case Null => Null
      case mine: PrefixedAttribute if (mine.pre == "lift") => {
          mine.key match {
            case "snippet" => findAttributeSnippet(mine.value.text, processAttributes(in.next))
            case _ => mine.copy(processAttributes(in.next))
          }
        }
      case notMine => notMine.copy(processAttributes(in.next))
    }
  }


  private def findSnippetInstance(cls: String): Can[AnyRef] =
  S.snippetForClass(cls) or
  (findSnippetClass(cls, classOf[AnyRef]).flatMap(c => instantiate(c)) match {
      case Full(inst: StatefulSnippet) =>
        inst.snippetName = cls; S.setSnippetForClass(cls, inst); Full(inst)
      case Full(ret) => Full(ret)
      case _ => Empty
    })


private def processSnippet(page: String, snippetName: Can[String], attrs: MetaData, passedKids: NodeSeq): NodeSeq = {
  val isForm = !attrs.get("form").toList.isEmpty
  
  val eagerEval: Boolean = attrs.get("eager_eval").map(toBoolean) getOrElse false

  val kids = if (eagerEval) processSurroundAndInclude(page, passedKids) else passedKids
  
  val ret = snippetName.map(snippet =>
    S.locateSnippet(snippet).map(_(kids)) openOr {
      val (cls, method) = splitColonPair(snippet, null, "render")
      (LiftRules.snippet(cls) or
       findSnippetInstance(cls)) match {

        case Full(inst: StatefulSnippet) =>
          if (inst.dispatch.isDefinedAt(method))
          (if (isForm) SHtml.hidden(inst.registerThisSnippet) else Text("")) ++
          inst.dispatch(method)(kids)
          else {LiftRules.snippetFailedFunc.foreach(_(LiftRules.SnippetFailure(page, snippetName,
                                                                               LiftRules.SnippetFailures.StatefulDispatchNotMatched))); kids}
        case Full(inst: DispatchSnippet) =>
          if (inst.dispatch.isDefinedAt(method)) inst.dispatch(method)(kids)
          else {LiftRules.snippetFailedFunc.foreach(_(LiftRules.SnippetFailure(page, snippetName,
                                                                               LiftRules.SnippetFailures.StatefulDispatchNotMatched))); kids}

        case Full(inst) => {
            val ar: Array[Object] = List(Group(kids)).toArray
            ((invokeMethod(inst.getClass, inst, method, ar)) or invokeMethod(inst.getClass, inst, method)) match {
              case Full(md: NodeSeq) => md
              case it => LiftRules.snippetFailedFunc.foreach(_(LiftRules.SnippetFailure(page, snippetName,
                                                                                        LiftRules.SnippetFailures.MethodNotFound))); kids
            }
          }
        case _ => LiftRules.snippetFailedFunc.foreach(_(LiftRules.SnippetFailure(page, snippetName,
                                                                                 LiftRules.SnippetFailures.ClassNotFound))); kids
      }
    }).openOr{
    LiftRules.snippetFailedFunc.foreach(_(LiftRules.SnippetFailure(page, snippetName,
                                                                   LiftRules.SnippetFailures.NoNameSpecified)))
    Comment("FIX"+"ME -- no type defined for snippet")
    kids
  }

    def checkMultiPart(in: MetaData): MetaData = in.filter(_.key == "multipart").toList match {
      case Nil => Null
      case x => new UnprefixedAttribute("enctype", Text("multipart/form-data"), Null)
    }

    def checkAttr(attr_name: String, in: MetaData): MetaData =
    in.filter(_.key == attr_name).toList match {
      case Nil => Null
      case x => new UnprefixedAttribute(attr_name, Text(x.first.value.text),
                                        Null)
    }

    attrs.get("form").map(ft => (
        (<form action={S.uri} method={ft.text}>{ret}</form> %
         checkMultiPart(attrs)) %
        checkAttr("class", attrs)) % checkAttr("id",attrs) ) getOrElse ret

  }


  def fixHtml(in: NodeSeq): NodeSeq = RequestState.fixHtml(contextPath, in)


  /**
   * The partial function that defines how lift tags are processed for this session.  Initially composed
   * of LiftRules.liftTagProcessing orElse the default lift tag processing.  If you need to change the
   * way a particular session handles lift tags, alter this partial function.
   */
  var liftTagProcessing: LiftRules.LiftTagPF = _

  /**
   * The basic partial function that does lift tag processing
   */
  private def _defaultLiftTagProcessing: LiftRules.LiftTagPF = {
    case ("snippet", elm, metaData, kids, page) =>
      metaData.get("type") match {
        case Some(tn) => liftTagProcessing((tn.text, elm, metaData, kids, page))
        case _ => processSnippet(page, Empty , elm.attributes, elm.child)
      }
    case ("surround", elm, _, _, page) => processSurroundElement(page, elm)
    case ("embed", _, metaData, kids, page) => findAndEmbed(Can(metaData.get("what")), kids)
    case ("ignore", _, _, _, _) => Text("")
    case ("comet", _, metaData, kids, _) => executeComet(Can(metaData.get("type").map(_.text.trim)), Can(metaData.get("name").map(_.text.trim)), kids, metaData)
    case ("children", _, _, kids, _) => kids
    case ("a", elm, metaData, kids, _) => Elem(null, "a", addAjaxHREF(metaData), elm.scope, kids :_*)
    case ("form", elm, metaData, kids, _) => Elem(null, "form", addAjaxForm(metaData), elm.scope, kids : _*)
    case ("loc", elm, metaData, kids, _) => metaData.get("locid") match {case Some(id) => S.loc(id.text, kids) case _ => S.loc(kids.text, kids)}
    case (snippetInfo, elm, metaData, kids, page) => processSnippet(page, Full(snippetInfo) , metaData, kids)
  }

  liftTagProcessing = LiftRules.liftTagProcessing orElse _defaultLiftTagProcessing

  def processSurroundAndInclude(page: String, in: NodeSeq): NodeSeq = {
    in.flatMap{
      v =>
      v match {
        case Group(nodes) => Group(processSurroundAndInclude(page, nodes))
        case elm: Elem if elm.prefix == "lift" || elm.prefix == "l" => S.setVars(elm.attributes)(processSurroundAndInclude(page, liftTagProcessing(elm.label, elm, elm.attributes, elm.child, page)))
        case elm: Elem => Elem(v.prefix, v.label, processAttributes(v.attributes), v.scope, processSurroundAndInclude(page, v.child) : _*)
        case _ => v
      }
    }
  }

  private def executeComet(theType: Can[String], name: Can[String], kids: NodeSeq, attr: MetaData): NodeSeq = {
    try {
      findComet(theType, name, kids, Map.empty ++
                attr.flatMap{
          case u: UnprefixedAttribute => List((u.key, u.value.text))
          case u: PrefixedAttribute => List((u.pre+":"+u.key, u.value.text))
          case _ => Nil}.toList).
      map(c =>
        (c !? (26600, AskRender)) match {
          case Some(AnswerRender(response, _, when, _)) if c.hasOuter =>
            <span id={c.uniqueId+"_outer"}>{c.buildSpan(when, response.inSpan)}{response.outSpan}</span>

          case Some(AnswerRender(response, _, when, _)) =>
            c.buildSpan(when, response.inSpan)

          case _ => <span id={c.uniqueId} lift:when="0">{Comment("FIX"+"ME comet type "+theType+" name "+name+" timeout") ++ kids}</span>
        }) openOr Comment("FIX"+"ME - comet type: "+theType+" name: "+name+" Not Found ") ++ kids
    } catch {
      case e => Log.error("Failed to find a comet actor", e); kids
    }
  }

  def findComet(theType: String): List[CometActor] = synchronized {
    asyncComponents.elements.filter{case ((Full(name), _), _) => name == theType case _ => false}.toList.map{case (_, value) => value}
  }

  private def findComet(theType: Can[String], name: Can[String], defaultXml: NodeSeq, attributes: Map[String, String]): Can[CometActor] = {
    val what = (theType, name)
    Can(asyncComponents.get(what)).or( {
        theType.flatMap{
          tpe =>
          val ret = findCometByType(tpe, name, defaultXml, attributes)
          ret.foreach(r =>
            synchronized {
              asyncComponents(what) = r
              asyncById(r.uniqueId) = r
            })
          ret
        }
      })
  }

  def getAsyncComponent(id: String): Can[CometActor] = synchronized(asyncById.get(id))

  def addCometActor(act: CometActor): Unit = synchronized {
    asyncById(act.uniqueId) = act
  }

  def removeCometActor(act: CometActor): Unit = synchronized {
    asyncById -= act.uniqueId
    messageCallback -= act.jsonCall.funcId

    // FIXME remove all the stuff from the function table related to this item

  }

  private def findCometByType(contType: String, name: Can[String], defaultXml: NodeSeq, attributes: Map[String, String]): Can[CometActor] = {
    findClass(contType, LiftRules.buildPackage("comet") ::: ("lift.app.comet" :: Nil), classOf[CometActor]).flatMap{
      cls =>
<<<<<<< HEAD
      tryo((e: Throwable) => e match {case e: java.lang.NoSuchMethodException => ()
      case e => Log.info("Comet find by type Failed to instantiate "+cls.getName, e)}) {
        val constr = cls.getConstructor(classOf[CometActorInitInfo])
        val ret = constr.newInstance(CometActorInitInfo(this, name, defaultXml, attributes)).asInstanceOf[CometActor];
=======
      tryo((e: Throwable) => e match {case e: _root_.java.lang.NoSuchMethodException => ()
          case e => Log.info("Comet find by type Failed to instantiate "+cls.getName, e)}) {
        val constr = cls.getConstructor(Array(classOf[CometActorInitInfo]))
        val ret = constr.newInstance(Array(CometActorInitInfo(this, name, defaultXml, attributes))).asInstanceOf[CometActor];
>>>>>>> 36d25892
        ret.start
        // ret.link(this)
        ret ! PerformSetupComet
        ret.asInstanceOf[CometActor]
      }  or tryo((e: Throwable) => Log.info("Comet find by type Failed to instantiate "+cls.getName, e)) {
        val constr = cls.getConstructor(this.getClass , classOf[Can[String]], classOf[NodeSeq], classOf[Map[String, String]])
        val ret = constr.newInstance(this, name, defaultXml, attributes).asInstanceOf[CometActor];
        ret.start
        // ret.link(this)
        ret ! PerformSetupComet
        ret.asInstanceOf[CometActor]
      }
    }
  }



  private def addAjaxHREF(attr: MetaData): MetaData = {
    val ajax: JsExp = SHtml.makeAjaxCall(JE.Str(attr("key")+"=true"))

    new UnprefixedAttribute("onclick", Text(ajax.toJsCmd), new UnprefixedAttribute("href", Text("javascript://"), attr.filter(a => a.key != "onclick" && a.key != "href")))
  }

  private def addAjaxForm(attr: MetaData): MetaData = {
    val id = "F"+randomString(15)
    val pre = attr.filter(_.key == "onsubmit").toList match {
      case Nil => ""
      case x :: xs => x.value.text +";"
    }

    val ajax: String = 
      SHtml.makeAjaxCall(LiftRules.jsArtifacts.serialize(id)).toJsCmd + ";" +
    pre + "return false;"

    // val ajax = LiftRules.jsArtifacts.ajax(AjaxInfo(LiftRules.jsArtifacts.serialize(id).toJsCmd, true)) + pre + " return false;"

    new UnprefixedAttribute("id", Text(id), new UnprefixedAttribute("action", Text("#"), new UnprefixedAttribute("onsubmit", Text(ajax), attr.filter(a => a.key != "id" && a.key != "onsubmit" && a.key != "action"))))
  }


  /** Split seq into two seqs: first matches p, second matches !p */
  private def filter2[A](c: Seq[A])(p: A => Boolean): (Seq[A], Seq[A]) = {
    val bufs = (new ArrayBuffer[A], new ArrayBuffer[A])
    val i = c.elements
    while (i.hasNext) {
      val x = i.next
      if (p(x)) bufs._1 += x
      else bufs._2 += x
    }
    bufs
  }


  private def processSurroundElement(page: String, in: Elem): NodeSeq = {
    val attr = in.attributes
    val kids = in.child

    val (otherKids, paramElements) = filter2(kids) {
      case Elem("lift", "with-param", _, _, _) => false
      case _ => true
    }

    val params = paramElements.flatMap {
      case Elem("lift", "with-param", attr @ _, _, kids @ _*) =>
        val valueOption: Option[Seq[Node]] = attr.get("name")
        val option: Option[(String, NodeSeq)] = valueOption.map((v: Seq[Node]) => (v.text, processSurroundAndInclude(page, kids)))
        option
    }

    val mainParam = (attr.get("at").map(_.text: String).getOrElse("main"),
                     processSurroundAndInclude(page, otherKids))
    val paramsMap = collection.immutable.Map(params: _*) + mainParam
    findAndMerge(attr.get("with"), paramsMap)
  }

  private def findAndMerge(templateName: Can[Seq[Node]], atWhat: Map[String, NodeSeq]): NodeSeq = {
    val name = templateName.map(s => if (s.text.startsWith("/")) s.text else "/"+ s.text).openOr("/templates-hidden/default")

    findTemplate(name).map(s => processBind(s, atWhat)).
    openOr(atWhat.values.flatMap(_.elements).toList)
  }

  /**
   * Add comet script juste before the &lt;/body> tag.
   * Instance of the class can't be reused, because it does the transformation once,
   * to avoid several transformation when there is several body tag into html.
   */
  class AddAjaxToBody() extends RewriteRule {
    var done = false
    val ajaxUrl: String = S.encodeURL(S.contextPath + "/" + LiftRules.ajaxPath)
    override def transform(n: Node) = n match {
      case e: Elem if !done && e.label == "body" =>
      done = true
      Elem(null, "body", e.attributes,  e.scope, (e.child ++ <script>{
      Unparsed("""
// <![CDATA[
var lift_ajaxQueue = [];
var lift_ajaxInProcess = null;
var lift_ajaxShowing = false;
var lift_ajaxRetryCount = """+
(LiftRules.ajaxRetryCount openOr 3)+
"""
                       
function lift_ajaxHandler(theData, theSuccess, theFailure) {
  var toSend = {retryCnt: 0};
  toSend.when = (new Date()).getTime();
  toSend.theData = theData;
  toSend.onSuccess = theSuccess;
  toSend.onFailure = theFailure;
  
  lift_ajaxQueue.push(toSend);
  lift_ajaxQueueSort();
  lift_doAjaxCycle();
}

function lift_ajaxQueueSort() {
  lift_ajaxQueue.sort(function (a,b) {return a.when - b.when;});
}

function lift_defaultFailure() {
"""+
(LiftRules.ajaxDefaultFailure.map(_().toJsCmd) openOr "")+
"""
}

function lift_startAjax() {
  lift_ajaxShowing = true;
"""+
(LiftRules.ajaxStart.map(_().toJsCmd) openOr "")+
"""
}

function lift_endAjax() {
  lift_ajaxShowing = false;
"""+
(LiftRules.ajaxEnd.map(_().toJsCmd) openOr "")+
"""
}

function lift_testAndShowAjax() {
  if (lift_ajaxShowing && lift_ajaxQueue.length == 0 &&
      lift_ajaxInProcess == null) {
   lift_endAjax();
      } else if (!lift_ajaxShowing && (lift_ajaxQueue.length > 0 ||
     lift_ajaxInProcess != null)) {
   lift_startAjax();
     }
}

function lift_doAjaxCycle() {
  var queue = lift_ajaxQueue;
  if (queue.length > 0) {
    var now = (new Date()).getTime();
    if (lift_ajaxInProcess == null && queue[0].when <= now) {
      var aboutToSend = queue.shift();

      lift_ajaxInProcess = aboutToSend;
      var  successFunc = function() {
         lift_ajaxInProcess = null;
         if (aboutToSend.onSuccess) {
           aboutToSend.onSuccess();
         }
         lift_doAjaxCycle();
      };

      var failureFunc = function() {
         lift_ajaxInProcess = null;
         var cnt = aboutToSend.retryCnt;
         if (cnt < lift_ajaxRetryCount) {
	   aboutToSend.retryCnt = cnt + 1;
           var now = (new Date()).getTime();
           aboutToSend.when = now + (1000 * Math.pow(2, cnt));
           queue.push(aboutToSend);
           lift_ajaxQueueSort();
         } else {
           if (aboutToSend.onFailure) {
             aboutToSend.onFailure();
           } else {
             lift_defaultFailure();
           }
         }
         lift_doAjaxCycle();
      };
      lift_actualAjaxCall(aboutToSend.theData, successFunc, failureFunc);
    }
  }

  lift_testAndShowAjax();
  setTimeout("lift_doAjaxCycle();", 200);
}

function lift_actualAjaxCall(data, onSuccess, onFailure) {
"""+
  LiftRules.jsArtifacts.ajax(AjaxInfo(JE.JsRaw("data"), 
				      "POST", 5000, false, "script",
				      Full("onSuccess"), Full("onFailure")))+
"""
}

"""+
LiftRules.jsArtifacts.onLoad(new JsCmd() {def toJsCmd = "lift_doAjaxCycle()"}).toJsCmd+
"""
// ]]>
"""
       )}</script>) :_*)

      case _ => n
    }
  }
  
  /**
   * Add comet script juste before the &lt;/body> tag.
   * Instance of the class can't be reused, because it does the transformation once,
   * to avoid several transformation when there is several body tag into html.
   */
  class AddScriptToBody(val cometVar: String) extends RewriteRule {
    var done = false
    override def transform(n: Node) = n match {
      case e: Elem if !done && e.label == "body" =>
      done = true
      Elem(null, "body", e.attributes,  e.scope, (e.child ++ <span id="lift_bind"/><script>{
      Unparsed("""
      // <![CDATA[         
      """+cometVar+"""
      function lift_handlerSuccessFunc() {setTimeout("lift_cometEntry();",100);}
      function lift_handlerFailureFunc() {setTimeout("lift_cometEntry();",10000);}
      function lift_cometEntry() {""" + 
	       LiftRules.jsArtifacts.comet(AjaxInfo(JE.JsRaw("lift_toWatch"), 
                                                    "GET", 
                                                    140000, 
                                                    false, 
                                                    "script",
                                                    Full("lift_handlerSuccessFunc"),
                                                    Full("lift_handlerFailureFunc"))) + " } \n" +
                  LiftRules.jsArtifacts.onLoad(new JsCmd() {
                                                 def toJsCmd = "lift_handlerSuccessFunc()"
                                               }).toJsCmd+
                                                    """
// ]]>                                                    
                                                    """
       )}</script>) :_*)

      case _ => n
    }
  }
}

abstract class SessionMessage


/**
 * The response from a page saying that it's been rendered
 */
case object ShutDown

case class AnswerHolder(what: LiftResponse)

/**
 * If a class is to be used as a lift view (rendering from code rather than a static template)
 * and the method names are to be used as "actions", the view must be marked as "InsecureLiftView"
 * because there exists the ability to execute arbitrary methods based on wire content
 */
trait InsecureLiftView

/**
 *  The preferred way to do lift views... implement a partial function that dispatches
 * the incoming request to an appropriate method
 */
trait LiftView {
  implicit def nsToCns(in: NodeSeq): Can[NodeSeq] = Can.legacyNullTest(in)
  def dispatch_& : PartialFunction[String, () => Can[NodeSeq]]
}

object TemplateFinder {
  private val suffixes = List("", "html", "xhtml", "htm")

  /**
   * Given a list of paths (e.g. List("foo", "index")),
   * find the template.
   * @param places - the path to look in
   *
   * @return the template if it can be found
   */
  def findAnyTemplate(places: List[String]): Can[NodeSeq] = {
    if (LiftRules.viewDispatch.isDefinedAt(places)) {
      val lv = LiftRules.viewDispatch(places)
      val a = places.last

      if (lv.dispatch_&.isDefinedAt(a))
      lv.dispatch_&(a)()
      else Empty
    } else {
    val pls = places.mkString("/","/", "")
    val toTry = for (s <- suffixes; p <- locales) yield pls + p + (if (s.length > 0) "." + s else "")

    first(toTry)(v => LiftRules.finder(v).flatMap(fc => PCDataXmlParser(fc))) or lookForClasses(places)
  }
  }

  private def locales: List[String] = {
    val locale = S.locale
    "_"+locale.toString :: "_"+locale.getLanguage :: "" :: Nil
  }


  private def lookForClasses(places : List[String]): Can[NodeSeq] = {
    val (controller, action) = places match {
      case ctl :: act :: _ => (ctl, act)
      case ctl :: _ => (ctl, "index")
      case Nil => ("default_template", "index")
    }
    val trans = List[String => String](n => n, n => camelCase(n))
    val toTry = trans.flatMap(f => (LiftRules.buildPackage("view") ::: ("lift.app.view" :: Nil)).map(_ + "."+f(controller)))

    first(toTry) {
      clsName =>
      try {
        tryo(List(classOf[ClassNotFoundException]), Empty) (Class.forName(clsName).asInstanceOf[Class[AnyRef]]).flatMap{
          c =>
          (c.newInstance match {
            case inst: InsecureLiftView => c.getMethod(action).invoke(inst)
            case inst: LiftView if inst.dispatch_&.isDefinedAt(action) => inst.dispatch_&(action)()
            case _ => Empty
          }) match {
            case null | Empty | None => Empty
            case n: Group => Full(n)
            case n: Elem => Full(n)
            case s: NodeSeq => Full(s)
            case Some(n: Group) => Full(n)
            case Some(n: Elem) => Full(n)
            case Some(n: NodeSeq) => Full(n)
            case Some(SafeNodeSeq(n)) => Full(n)
            case Full(n: Group) => Full(n)
            case Full(n: Elem) => Full(n)
            case Full(n: NodeSeq) => Full(n)
            case Full(SafeNodeSeq(n)) => Full(n)
            case _ => Empty
          }
        }
      } catch {
        case ite: _root_.java.lang.reflect.InvocationTargetException if (ite.getCause.isInstanceOf[ResponseShortcutException]) => throw ite.getCause
        case re: ResponseShortcutException => throw re
        case _ => Empty
      }
    }
  }
}
<|MERGE_RESOLUTION|>--- conflicted
+++ resolved
@@ -734,17 +734,10 @@
   private def findCometByType(contType: String, name: Can[String], defaultXml: NodeSeq, attributes: Map[String, String]): Can[CometActor] = {
     findClass(contType, LiftRules.buildPackage("comet") ::: ("lift.app.comet" :: Nil), classOf[CometActor]).flatMap{
       cls =>
-<<<<<<< HEAD
-      tryo((e: Throwable) => e match {case e: java.lang.NoSuchMethodException => ()
+      tryo((e: Throwable) => e match {case e: _root_.java.lang.NoSuchMethodException => ()
       case e => Log.info("Comet find by type Failed to instantiate "+cls.getName, e)}) {
         val constr = cls.getConstructor(classOf[CometActorInitInfo])
         val ret = constr.newInstance(CometActorInitInfo(this, name, defaultXml, attributes)).asInstanceOf[CometActor];
-=======
-      tryo((e: Throwable) => e match {case e: _root_.java.lang.NoSuchMethodException => ()
-          case e => Log.info("Comet find by type Failed to instantiate "+cls.getName, e)}) {
-        val constr = cls.getConstructor(Array(classOf[CometActorInitInfo]))
-        val ret = constr.newInstance(Array(CometActorInitInfo(this, name, defaultXml, attributes))).asInstanceOf[CometActor];
->>>>>>> 36d25892
         ret.start
         // ret.link(this)
         ret ! PerformSetupComet
