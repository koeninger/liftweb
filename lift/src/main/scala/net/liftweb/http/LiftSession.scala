--- conflicted
+++ resolved
@@ -336,41 +336,11 @@
     } else {
       runParams(request)
 
-<<<<<<< HEAD
-          // Process but make sure we're okay, sitemap wise
-          val response: Can[ConvertableResponse] = request.testLocation match {
-            case (true, _) => (findVisibleTemplate(request.path, request).map(xml => processSurroundAndInclude(request.uri+" -> "+request.path, xml)) match {
-                  case Full(rawXml: NodeSeq) => {
-                      val xml = HeadHelper.mergeToHtmlHead(rawXml)
-                      val realXml = allElems(xml, !_.attributes.filter{case p: PrefixedAttribute => (p.pre == "lift" && p.key == "when") case _ => false}.toList.isEmpty) match {
-                        case Nil => xml
-                        case xs => val comets: List[(String, String)] = xs.flatMap(x => idAndWhen(x))
-                          val cometVar = "var lift_toWatch = "+comets.map {case (a,b) => ""+a+": '"+b+"'"}.mkString("{", " , ", "}")+";"
-                          val xform = new RuleTransformer(new AddScriptToBody(cometVar) :: Nil :_*)
-                          xform.transform(xml)
-                      }
-
-                      this.synchronized {
-                        S.functionMap.foreach(mi => messageCallback(mi._1) = mi._2)
-                      }
-                      notices = Nil // S.getNotices
-                      Full(LiftRules.convertResponse((realXml,
-                                                      S.getHeaders(LiftRules.defaultHeaders((realXml, request))),
-                                                      S.responseCookies,
-                                                      request)))
-                    }
-                  case _ => if (LiftRules.passNotFoundToChain) Empty else Full(request.createNotFound)
-                })
-            case (false, Empty) => if (LiftRules.passNotFoundToChain) Empty else Full(request.createNotFound)
-            case (false, msg) => msg
-          }
-=======
       def idAndWhen(in: Node): Can[(String, String)] =
       ((in \ "@id").toList, in.attributes.filter{case p: PrefixedAttribute => (p.pre == "lift" && p.key == "when") case _ => false}.toList) match {
         case (x :: _, y :: _) => Full((x.text,y.value.text))
         case _ => Empty
       }
->>>>>>> 36552ea0
 
       // Process but make sure we're okay, sitemap wise
       val response: Can[LiftResponse] = request.testLocation match {
