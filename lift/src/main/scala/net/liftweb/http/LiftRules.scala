/*
 * Copyright 2007-2008 WorldWide Conferencing, LLC
 *
 * Licensed under the Apache License, Version 2.0 (the "License");
 * you may not use this file except in compliance with the License.
 * You may obtain a copy of the License at
 *
 *    http://www.apache.org/licenses/LICENSE-2.0
 *
 * Unless required by applicable law or agreed to in writing,
 * software distributed under the License is distributed on an "AS IS" BASIS,
 * WITHOUT WARRANTIES OR CONDITIONS OF ANY KIND, either express or implied.
 * See the License for the specific language governing permissions
 * and limitations under the License.
 */

package net.liftweb.http;

import _root_.net.liftweb.util._
import _root_.net.liftweb.util.Helpers._
import _root_.net.liftweb.sitemap._
import _root_.net.liftweb.http.js.JSArtifacts
import _root_.net.liftweb.http.js.jquery._
import _root_.scala.xml._
import _root_.scala.collection.mutable.{ListBuffer}
import _root_.java.util.{Locale, TimeZone}
import _root_.javax.servlet.http.{HttpServlet, HttpServletRequest , HttpServletResponse, HttpSession, Cookie}
import _root_.javax.servlet.{ServletContext}
import _root_.java.io.{InputStream, ByteArrayOutputStream, BufferedReader, StringReader}
import js._
import JE._

object LiftRules {
  val noticesContainerId = "lift__noticesContainer__"

  type DispatchPf = PartialFunction[RequestState, () => Can[LiftResponse]];
  type RewritePf = PartialFunction[RewriteRequest, RewriteResponse]
  type TemplatePf = PartialFunction[RequestState,() => Can[NodeSeq]]
  type SnippetPf = PartialFunction[List[String], NodeSeq => NodeSeq]
  type LiftTagPF = PartialFunction[(String, Elem, MetaData, NodeSeq, String), NodeSeq]
  type URINotFoundPF = PartialFunction[(RequestState, Can[Failure]), LiftResponse]
  type URLDecorator = PartialFunction[String, String]
  type SnippetDispatchPf = PartialFunction[String, DispatchSnippet]
  type ViewDispatchPf = PartialFunction[List[String], LiftView]

  /**
   * A partial function that allows the application to define requests that should be
   * handled by lift rather than the default servlet handler
   */
  type LiftRequestPf = PartialFunction[RequestState, Boolean]

  private var _early: List[(HttpServletRequest) => Any] = Nil
  private[http] var _beforeSend: List[(BasicResponse, HttpServletResponse, List[(String, String)], Can[RequestState]) => Any] = Nil

  def appendBeforeSend(f: (BasicResponse, HttpServletResponse, List[(String, String)], Can[RequestState]) => Any) {
    _beforeSend = _beforeSend ::: List(f)
  }

  /**
   * A function that takes the HTTPSession and the contextPath as parameters
   * and returns a LiftSession reference. This can be used in cases subclassing 
   * LiftSession is necessary.
   */
  var sessionCreator: (HttpSession,  String, List[(String, String)]) => LiftSession = {
    case (httpSession, contextPath, headers) => new LiftSession(contextPath, httpSession.getId, httpSession, headers)
  }
  
  /**
   * The path to handle served resources
   */
  var ResourceServerPath = "classpath"
  
  /**
   * Holds the JS library specific UI artifacts. By efault it uses JQuery's artifacts 
   */
  var jsArtifacts: JSArtifacts = JQueryArtifacts

  /**
   * Use this PartialFunction to to automatically add static URL parameters
   * to any URL reference from the markup of Ajax request.
   */
  var urlDecorate: URLDecorator = {case arg => arg}

  private[http] var _afterSend: List[(BasicResponse, HttpServletResponse, List[(String, String)], Can[RequestState]) => Any] = Nil

  def appendAfterSend(f: (BasicResponse, HttpServletResponse, List[(String, String)], Can[RequestState]) => Any) {
    _afterSend = _afterSend ::: List(f)
  }

  /**
   * Calculate the Comet Server (by default, the server that
   * the request was made on, but can do the multi-server thing
   * as well)
   */
  var cometServer: () => String = () => S.contextPath

  /**
   * The maximum concurrent requests.  If this number of
   * requests are being serviced for a given session, messages
   * will be sent to all Comet requests to terminate
   */
  var maxConcurrentRequests = 2

  /**
   * A partial function that determines content type based on an incoming
   * RequestState and Accept header
   */
  var determineContentType:
  PartialFunction[(Can[RequestState], Can[String]), String] = {
    case (_, Full(accept)) if accept.toLowerCase.contains("application/xhtml+xml") =>
      "application/xhtml+xml"

    case _ => "text/html"
  }


  /**
   * Hooks to be run when LiftServlet.destroy is called.
   */
  val unloadHooks = new ListBuffer[() => Unit]()

  /**
   * For each unload hook registered, run them during destroy()
   */
  def runUnloadHooks() {
    unloadHooks.foreach(_())
  }

  /**
   * Adds a function to get run during Servlet.destroy
   */
  def addUnloadHook(f: () => Unit) {
    unloadHooks += f
  }

  /**
   * The maximum allowed size of a complete mime multi-part POST.  Default
   * 8MB
   */
  var maxMimeSize: Long = 8 * 1024 * 1024

  /**
   * Should pages that are not found be passed along the servlet chain to the
   * next handler?
   */
  var passNotFoundToChain = true

  /**
   * The maximum allowed size of a single file in a mime multi-part POST.
   * Default 7MB
   */
  var maxMimeFileSize: Long = 7 * 1024 * 1024

  /**
   * The function referenced here is called if there's a localization lookup failure
   */
  var localizationLookupFailureNotice: Can[(String, Locale) => Unit] = Empty

  /**
   * The default location to send people if SiteMap access control fails
   */
  var siteMapFailRedirectLocation: List[String] = List()

  private[http] def notFoundOrIgnore(requestState: RequestState, session: Can[LiftSession]): Can[LiftResponse] = {
    if (passNotFoundToChain) Empty
    else session match {
      case Full(session) => Full(session.checkRedirect(requestState.createNotFound))
      case _ => Full(requestState.createNotFound)
    }
  }

  var liftTagProcessing: LiftTagPF = Map.empty

  /**
   * If you don't want lift to send the application/xhtml+xml mime type to those browsers
   * that understand it, then set this to {@code false}
   */
  var useXhtmlMimeType: Boolean = true


  private def _stringToXml(s: String): NodeSeq = Text(s)

  /**
   * A function that defines how a String should be converted to XML
   * for the localization stuff.  By default, Text(s) is returned,
   * but you can change this to attempt to parse the XML in the String and
   * return the NodeSeq.
   */
  var localizeStringToXml: String => NodeSeq = _stringToXml _

  /**
   * The base name of the resource bundle
   */
  var resourceName = "lift"

  /**
   * The base name of the resource bundle of the lift core code
   */
  var liftCoreResourceName = "i18n.lift-core"

  /**
   * Where to send the user if there's no comet session
   */
  var noCometSessionPage = "/"

  /**
   * Put a function that will calculate the request timeout based on the
   * incoming request.
   */
  var calcRequestTimeout: Can[RequestState => Int] = Empty

  /**
   * If you want the standard (non-AJAX) request timeout to be something other than
   * 10 seconds, put the value here
   */
  var stdRequestTimeout: Can[Int] = Empty

  /**
   * If you want the AJAX request timeout to be something other than 120 seconds, put the value here
   */
  var cometRequestTimeout: Can[Int] = Empty

  /**
   * Meta information for the notices that are applied via Ajax response
   */
  var ajaxNoticeMeta: Can[AjaxMessageMeta] = Empty

  /**
   * Meta information for the warnings that are applied via Ajax response
   */
  var ajaxWarningMeta: Can[AjaxMessageMeta] = Empty

  /**
   * Meta information for the errors that are applied via Ajax response
   */
  var ajaxErrorMeta: Can[AjaxMessageMeta] = Empty

  /**
   * The dispatcher that takes a Snippet and converts it to a
   * DispatchSnippet instance
   */
  var snippetDispatch: SnippetDispatchPf = Map.empty

  /**
   * Change this variable to set view dispatching
   */
  var viewDispatch: ViewDispatchPf = Map.empty

  def snippet(name: String): Can[DispatchSnippet] =
  if (snippetDispatch.isDefinedAt(name)) Full(snippetDispatch(name))
  else Empty

  /**
   * If the request times out (or returns a non-Response) you can
   * intercept the response here and create your own response
   */
  var requestTimedOut: Can[(RequestState, Any) => Can[LiftResponse]] = Empty

  def early = {
    // test_boot
    _early
  }

  /**
   * A function that takes the current HTTP request and returns the current
   */
  var timeZoneCalculator: Can[HttpServletRequest] => TimeZone =
  defaultTimeZoneCalculator _

  def defaultTimeZoneCalculator(request: Can[HttpServletRequest]): TimeZone =
  TimeZone.getDefault


  /**
  * How many times do we retry an Ajax command before calling it a failure?
  */
  var ajaxRetryCount: Can[Int] = Empty
  
  /**
  * The JavaScript to execute at the begining of an
  * Ajax request (for example, showing the spinning working thingy)
  */
  var ajaxStart: Can[() => JsCmd] = Empty
  
  /**
  * The JavaScript to execute at the end of an
  * Ajax request (for example, removing the spinning working thingy)
  */
  var ajaxEnd: Can[() => JsCmd] = Empty

  /**
  * The default action to take when the JavaScript action fails
  */
  var ajaxDefaultFailure: Can[() => JsCmd] =
  Full(() => JsCmds.Alert(S.??("The server cannot be contacted at this time")))
  
  /**
   * A function that takes the current HTTP request and returns the current
   */
  var localeCalculator: Can[HttpServletRequest] => Locale = defaultLocaleCalculator _

  def defaultLocaleCalculator(request: Can[HttpServletRequest]) = request.flatMap(_.getLocale() match {case null => Empty case l: Locale => Full(l)}).openOr(Locale.getDefault())


  val (hasContinuations_?, contSupport, getContinuation, getObject, setObject, suspend, resume) = {
    try {
      val cc = Class.forName("org.mortbay.util.ajax.ContinuationSupport")
      val meth = cc.getMethod("getContinuation", classOf[HttpServletRequest], classOf[AnyRef])
      val cci = Class.forName("org.mortbay.util.ajax.Continuation")
<<<<<<< HEAD
      val getObj = cci.getMethod("getObject")
      val setObj = cci.getMethod("setObject", classOf[AnyRef])
      val suspend = cci.getMethod("suspend", java.lang.Long.TYPE)
      val resume = cci.getMethod("resume")
=======
      val getObj = cci.getMethod("getObject", null)
      val setObj = cci.getMethod("setObject", Array(classOf[AnyRef]))
      val suspend = cci.getMethod("suspend", Array(_root_.java.lang.Long.TYPE))
      val resume = cci.getMethod("resume", null)
>>>>>>> c5d3d6b6
      (true, (cc), (meth), (getObj), (setObj), (suspend), resume)
    } catch {
      case e => (false, null, null, null, null, null, null)
    }
  }

  def resumeRequest(what: AnyRef, req: HttpServletRequest) {
    val cont = getContinuation.invoke(contSupport, req, LiftRules)
    setObject.invoke(cont, what)
    resume.invoke(cont)
  }

  def doContinuation(req: HttpServletRequest, timeout: Long): Nothing = {
    try {
      val cont = getContinuation.invoke(contSupport, req, LiftRules)
      Log.trace("About to suspend continuation")
      suspend.invoke(cont, new _root_.java.lang.Long(timeout))
      throw new Exception("Bail")
    } catch {
      case e: _root_.java.lang.reflect.InvocationTargetException if e.getCause.getClass.getName.endsWith("RetryRequest") =>
        throw e.getCause
    }
  }

  def checkContinuations(req: HttpServletRequest): Option[Any] = {
    if (!hasContinuations_?) None
    else {
      val cont = getContinuation.invoke(contSupport, req, LiftRules)
      val ret = getObject.invoke(cont)
      setObject.invoke(cont, null)
      Some(ret)
    }
  }

  private var _sitemap: Can[SiteMap] = Empty

  def setSiteMap(sm: SiteMap) {_sitemap = Full(sm)}
  def siteMap: Can[SiteMap] = _sitemap

  def appendEarly(f: HttpServletRequest => Any) = _early = _early ::: List(f)

  var ending = false
  private case object Never

  private def rpf[A,B](in: List[PartialFunction[A,B]], last: PartialFunction[A,B]): PartialFunction[A,B] = in match {
    case Nil => last
    case x :: xs => x orElse rpf(xs, last)
  }

  var statelessDispatchTable: DispatchPf = Map.empty

  def dispatchTable(req: HttpServletRequest): DispatchPf = {
    req match {
      case null => dispatchTable_i
      case _ => SessionMaster.getSession(req, Empty) match {
          case Full(s) => S.initIfUninitted(s) {
              rpf(S.highLevelSessionDispatchList.map(_.dispatch), dispatchTable_i)
            }
          case _ => dispatchTable_i
        }
    }
  }

  def rewriteTable(req: HttpServletRequest): RewritePf = {
    req match {
      case null => rewriteTable_i
      case _ => SessionMaster.getSession(req, Empty) match {
          case Full(s) => S.initIfUninitted(s) {
              rpf(S.sessionRewriter.map(_.rewrite), rewriteTable_i)
            }
          case _ => rewriteTable_i
        }
    }
  }

  def snippetTable: SnippetPf = snippetTable_i

  def templateTable(req: HttpServletRequest): TemplatePf = {
    req match {
      case null => templateTable_i
      case _ => SessionMaster.getSession(req, Empty) match {
          case Full(s) => S.initIfUninitted(s) {
              rpf(S.sessionTemplater.map(_.template), templateTable_i)
            }
          case _ => templateTable_i
        }
    }
  }

  var ajaxPath = "ajax_request"

  var cometPath = "comet_request"

  var calcCometPath: String => JsExp =
  prefix => Str(prefix + "/" + cometPath + "/") +
  JsRaw("Math.floor(Math.random() * 100000000000)") +
  Str(S.session.map(s => "/"+s.uniqueId) openOr "")


  /**
   * The default way of calculating the context path
   */
  def defaultCalcContextPath(request: HttpServletRequest): Can[String] = {
    request.getHeader("X-Lift-ContextPath") match {
      case null => Empty
      case s if s.trim == "/" => Full("")
      case s => Full(s.trim)
    }
  }
  
  /**
   * If there is an alternative way of calculating the context path
   * (by default inspecting the X-Lift-ContextPath header)
   */
  var calculateContextPath: HttpServletRequest => Can[String] =
  defaultCalcContextPath _

  private var _context: ServletContext = _

  def context: ServletContext = synchronized {_context}

  def setContext(in: ServletContext): Unit =  synchronized {
    if (in ne _context) {
      // Helpers.setResourceFinder(in.getResource)
      _context = in
      //   performBoot(in)
    }
  }

  private var otherPackages: List[String] = Nil

  def buildPackage(end: String)  = synchronized (otherPackages.map(_+"."+end))

  def addToPackages(what: String) {synchronized {otherPackages = what :: otherPackages}}

  private val defaultFinder = getClass.getResource _
  private def resourceFinder(name: String): _root_.java.net.URL = _context.getResource(name)

  def getResource(name: String): Can[_root_.java.net.URL] = resourceFinder(name) match {case null => defaultFinder(name) match {case null => Empty; case s => Full(s)} ; case s => Full(s)}
  def getResourceAsStream(name: String): Can[_root_.java.io.InputStream] = getResource(name).map(_.openStream)
  def loadResource(name: String): Can[Array[Byte]] = getResourceAsStream(name).map{
    stream =>
    val buffer = new Array[Byte](2048)
    val out = new ByteArrayOutputStream
    def reader {
      val len = stream.read(buffer)
      if (len < 0) return
      else if (len > 0) out.write(buffer, 0, len)
      reader
    }
    reader
    stream.close
    out.toByteArray
  }
  def loadResourceAsXml(name: String): Can[NodeSeq] = loadResourceAsString(name).flatMap(s => PCDataXmlParser(s))
  def loadResourceAsString(name: String): Can[String] = loadResource(name).map(s => new String(s, "UTF-8"))



  def finder(name: String): Can[InputStream] = {
    LiftRules.context match {
      case null => Empty
      case c => c.getResourceAsStream(name) match {
          case null => Empty
          case s => Full(s)
        }
    }
  }

  /**
   * Get the partial function that defines if a request should be handled by
   * the application (rather than the default servlet handler)
   */
  def isLiftRequest_? : LiftRequestPf = i_isLiftRequest_?

  /**
   * Append a partial function to the list of interceptors to test
   * if the request should be handled by lift
   */
  def addLiftRequest(what: LiftRequestPf) {i_isLiftRequest_? = i_isLiftRequest_? orElse what}

  private var i_isLiftRequest_? : LiftRequestPf = Map.empty

  private var dispatchTable_i : DispatchPf = Map.empty

  private var rewriteTable_i : RewritePf = Map.empty

  private var templateTable_i: TemplatePf = Map.empty

  private var snippetTable_i: SnippetPf = Map.empty

  var cometLoggerBuilder: () => LiftLogger = () => {
    val ret = LogBoot.loggerByName("comet_trace")
    ret.level = LiftLogLevels.Off
    ret
  }

  lazy val cometLogger: LiftLogger = cometLoggerBuilder()

  def addSnippetBefore(pf: SnippetPf) = {
    snippetTable_i = pf orElse snippetTable_i
    snippetTable_i
  }

  def addSnippetAfter(pf: SnippetPf) = {
    snippetTable_i = snippetTable_i orElse pf
    snippetTable_i
  }

  def addTemplateBefore(pf: TemplatePf) = {
    templateTable_i = pf orElse templateTable_i
    templateTable_i
  }

  def addTemplateAfter(pf: TemplatePf) = {
    templateTable_i = templateTable_i orElse pf
    templateTable_i
  }

  def addRewriteBefore(pf: RewritePf) = {
    rewriteTable_i = pf orElse rewriteTable_i
    rewriteTable_i
  }

  def addRewriteAfter(pf: RewritePf) = {
    rewriteTable_i = rewriteTable_i orElse pf
    rewriteTable_i
  }

  def addDispatchBefore(pf: DispatchPf) = {
    dispatchTable_i = pf orElse dispatchTable_i
    dispatchTable_i
  }

  def addDispatchAfter(pf: DispatchPf) = {
    dispatchTable_i = dispatchTable_i orElse pf
    dispatchTable_i
  }

  /**
   * Takes a Node, headers, cookies, and a session and turns it into an XhtmlResponse.
   */
  private def cvt(ns: Node, headers: List[(String, String)], cookies: List[Cookie], session: RequestState) =
  convertResponse((XhtmlResponse(Group(session.fixHtml(ns)),
                                 ResponseInfo.docType(session),
                                 headers, cookies, 200), headers, cookies, session))

  var defaultHeaders: PartialFunction[(NodeSeq, RequestState), List[(String, String)]] = {
    case _ => List(("Expires", "0"))
  }

  def performTransform(in: LiftResponse): LiftResponse =
  responseTransformers.foldLeft(in){
    case (in, pf: PartialFunction[LiftResponse, LiftResponse]) =>
      if (pf.isDefinedAt(in)) pf(in) else in
    case (in, f) => f(in)
  }

  var responseTransformers: List[LiftResponse => LiftResponse] =
  Nil

  /**
   * convertResponse is a PartialFunction that reduces a given Tuple4 into a
   * LiftResponse that can then be sent to the browser.
   */
  var convertResponse: PartialFunction[(Any, List[(String, String)], List[Cookie], RequestState), LiftResponse] = {
    case (r: LiftResponse, _, _, _) => r
    case (ns: Group, headers, cookies, session) => cvt(ns, headers, cookies, session)
    case (ns: Node, headers, cookies, session) => cvt(ns, headers, cookies, session)
    case (ns: NodeSeq, headers, cookies, session) => cvt(Group(ns), headers, cookies, session)
    case (SafeNodeSeq(n), headers, cookies, session) => cvt(Group(n), headers, cookies, session)

    case (Full(o), headers, cookies, session) => convertResponse( (o, headers, cookies, session) )

    case (Some(o), headers, cookies, session) => convertResponse( (o, headers, cookies, session) )
    case (bad, _, _, session) => session.createNotFound
  }

  /**
   * Set a snippet failure handler here.  The class and method for the snippet are passed in
   */
  var snippetFailedFunc: List[SnippetFailure => Unit] = logSnippetFailure _ :: Nil

  private def logSnippetFailure(sf: SnippetFailure) = Log.warn("Snippet Failure: "+sf)

  case class SnippetFailure(page: String, typeName: Can[String], failure: SnippetFailures.Value)

  object SnippetFailures extends Enumeration {
    val NoTypeDefined = Value(1, "No Type Defined")
    val ClassNotFound = Value(2, "Class Not Found")
    val StatefulDispatchNotMatched = Value(3, "Stateful Snippet: Dispatch Not Matched")
    val MethodNotFound = Value(4, "Method Not Found")
    val NoNameSpecified = Value(5, "No Snippet Name Specified")
  }

  /**
   * The function that deals with how exceptions are presented to the user during processing
   * of an HTTP request.  Put a new function here to change the behavior.
   *
   * The function takes the RequestState and the Exception and returns a LiftResponse that's
   * sent to the browser.
   */
  var logAndReturnExceptionToBrowser: (RequestState, Throwable) => LiftResponse = showException

  /**
   * The partial function (pattern matching) for handling converting an exception to something to
   * be sent to the browser depending on the current RunMode (development, etc.)
   *
   * The best thing to do is browserResponseToException = { case (...) => } orElse browserResponseToException
   * so that your response over-rides the default, but the processing falls through to the default.
   */
  var browserResponseToException: PartialFunction[(Props.RunModes.Value, RequestState, Throwable), LiftResponse] = {
    case (Props.RunModes.Development, r, e) =>
      XhtmlResponse((<html><body>Exception occured while processing {r.uri}
              <pre>{
                  _showException(e)
                }</pre></body></html>),ResponseInfo.docType(r), List("Content-Type" -> "text/html"), Nil, 500)

    case (_, r, e) =>
      XhtmlResponse((<html><body>Something unexpected happened while serving the page at {r.uri}
                           </body></html>),ResponseInfo.docType(r), List("Content-Type" -> "text/html"), Nil, 500)
  }

  /**
   * The partial function for defining the behavior of what happens when
   * URI is invalid and you're not using a site map
   *
   * It is strongly recommended to use partial functions composition like:
   * uriNotFound = {case (...) => ...} orElse uriNotFound if the pattern used is not exhaustive
   */
  var uriNotFound: URINotFoundPF = {
    case (r, _) => RequestState.defaultCreateNotFound(r)
  }


  /**
   * A utility method to convert an exception to a string of stack traces
   * @param le the exception
   *
   * @return the stack trace
   */
  def _showException(le: Throwable): String = {
    val ret = "Message: "+le.toString+"\n\t"+
    le.getStackTrace.map(_.toString).mkString("\n\t") + "\n"

    val also = le.getCause match {
      case null => ""
      case sub: Throwable => "\nCaught and thrown by:\n"+ _showException(sub)
    }

    ret + also
  }

  private def showException(r: RequestState, e: Throwable): LiftResponse = {
    Log.error("Exception being returned to browser when processing "+r, e)
    browserResponseToException(Props.mode, r, e)
  }
  
  /**
   * Modifies the root relative paths from the css url-s
   * 
   * @param path - the path of the css resource 
   * @prefix - the prefix to be added on the root relative paths. If this is Empty
   * 	       the prefix will be the application context path.
   */
  def fixCSS(path: List[String], prefix: Can[String]) {

    val liftReq: LiftRules.LiftRequestPf = new LiftRules.LiftRequestPf {
      def isDefinedAt(r: RequestState): Boolean = {
        r.path.partPath == path
      }
      def apply(r: RequestState): Boolean = {
        r.path.partPath == path
      }
    }
    
    val cssFixer: LiftRules.DispatchPf = new LiftRules.DispatchPf {
      def isDefinedAt(r: RequestState): Boolean = {
        r.path.partPath == path
      }
      def apply(r: RequestState): () => Can[LiftResponse] = {
        val cssPath = path.mkString("/", "/", ".css")
        val css = LiftRules.loadResourceAsString(cssPath);
        
        () => {
          css.map(str => CSSHelpers.fixCSS(new BufferedReader(
                new StringReader(str)), prefix openOr (S.contextPath)) match {
              case (Full(c), _) => CSSResponse(c)
              case (_, input) => {
                  Log.warn("Fixing " + cssPath + " failed");
                  CSSResponse(input)
                }
            })
        }
      }
    }
    LiftRules.addDispatchBefore(cssFixer);
    LiftRules.addLiftRequest(liftReq);
  }

  var onBeginServicing: List[RequestState => Unit] = Nil
  var onEndServicing: List[(RequestState, Can[LiftResponse]) => Unit] = Nil
  

}

case object BreakOut

abstract class Bootable {
  def boot() : Unit;
}

private[http] case object DefaultBootstrap extends Bootable {
  def boot() : Unit = {
    val f = createInvoker("boot", Class.forName("bootstrap.liftweb.Boot").newInstance.asInstanceOf[AnyRef])
    f.map{f => f()}
  }
}

case class AjaxMessageMeta(title: Can[String], cssClass: Can[String])<|MERGE_RESOLUTION|>--- conflicted
+++ resolved
@@ -307,17 +307,10 @@
       val cc = Class.forName("org.mortbay.util.ajax.ContinuationSupport")
       val meth = cc.getMethod("getContinuation", classOf[HttpServletRequest], classOf[AnyRef])
       val cci = Class.forName("org.mortbay.util.ajax.Continuation")
-<<<<<<< HEAD
       val getObj = cci.getMethod("getObject")
       val setObj = cci.getMethod("setObject", classOf[AnyRef])
-      val suspend = cci.getMethod("suspend", java.lang.Long.TYPE)
+      val suspend = cci.getMethod("suspend", _root_.java.lang.Long.TYPE)
       val resume = cci.getMethod("resume")
-=======
-      val getObj = cci.getMethod("getObject", null)
-      val setObj = cci.getMethod("setObject", Array(classOf[AnyRef]))
-      val suspend = cci.getMethod("suspend", Array(_root_.java.lang.Long.TYPE))
-      val resume = cci.getMethod("resume", null)
->>>>>>> c5d3d6b6
       (true, (cc), (meth), (getObj), (setObj), (suspend), resume)
     } catch {
       case e => (false, null, null, null, null, null, null)
