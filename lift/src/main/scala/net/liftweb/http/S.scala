package net.liftweb.http

/*
 * Copyright 2006-2008 WorldWide Conferencing, LLC
 *
 * Licensed under the Apache License, Version 2.0 (the "License");
 * you may not use this file except in compliance with the License.
 * You may obtain a copy of the License at
 *
 *    http://www.apache.org/licenses/LICENSE-2.0
 *
 * Unless required by applicable law or agreed to in writing,
 * software distributed under the License is distributed on an "AS IS" BASIS,
 * WITHOUT WARRANTIES OR CONDITIONS OF ANY KIND, either express or implied.
 * See the License for the specific language governing permissions
 * and limitations under the License.
 */

import javax.servlet.http.{HttpServlet, HttpServletRequest , HttpServletResponse, HttpSession, Cookie}
import scala.collection.mutable.{HashMap, ListBuffer}
import scala.xml.{NodeSeq, Elem, Text, UnprefixedAttribute, Null, MetaData, 
                  PrefixedAttribute,
                  Group, Node, HasKeyValue}
import scala.collection.immutable.{ListMap, TreeMap}
import net.liftweb.util.{Helpers, ThreadGlobal, LoanWrapper, Can, Empty, Full, Failure, Log, JSONParser}
import Helpers._
import js._
import java.io.InputStream
import java.util.{Locale, TimeZone, ResourceBundle}

/**
 * An object representing the current state of the HTTP request and response
 * It uses the DynamicVariable construct such that each thread has its own
 * local session info without passing a huge state construct around
 */
object S {
  /**
   * Holds the partial function that re-write an incoming request
   */
  case class RewriteHolder(name: String, rewrite: LiftRules.RewritePf)
  case class DispatchHolder(name: String, dispatch: LiftRules.DispatchPf)
  case class TemplateHolder(name: String, template: LiftRules.TemplatePf)

  case class CookieHolder(inCookies: List[Cookie], outCookies: List[Cookie]) {
    def add(in: Cookie) = CookieHolder(inCookies, in :: outCookies.filter(_.getName != in.getName))
    def delete(name: String) = {
      val c = new Cookie(name, "")
      c.setMaxAge(0)
      add(c)
    }
    def delete(old: Cookie) = {
      val c = old.clone().asInstanceOf[Cookie]
      c.setMaxAge(0)
      c.setValue("")
      add(c)
    }
  }

  /**
   * The current session
   */
  private val _request = new ThreadGlobal[RequestState]
  private val _functionMap = new ThreadGlobal[HashMap[String, AFuncHolder]]
  private val inS = (new ThreadGlobal[Boolean]).set(false)
  private val snippetMap = new ThreadGlobal[HashMap[String, NodeSeq => NodeSeq]]
  private val _attrs = new ThreadGlobal[List[(Either[String, (String, String)], String)]]
  private val _requestVar = new ThreadGlobal[HashMap[String, Any]]
  private val _sessionInfo = new ThreadGlobal[LiftSession]
  private val _resBundle = new ThreadGlobal[Can[ResourceBundle]]
  private val _liftCoreResBundle = new ThreadGlobal[Can[ResourceBundle]]
  private val _stateSnip = new ThreadGlobal[HashMap[String, StatefulSnippet]]
  private val _responseHeaders = new ThreadGlobal[ResponseInfoHolder]
  private val _responseCookies = new ThreadGlobal[CookieHolder]
  
  private object postFuncs extends RequestVar(new ListBuffer[() => Unit])
  private object p_queryLog extends RequestVar(new ListBuffer[(String, Long)])
  private object p_notice extends RequestVar(new ListBuffer[(NoticeType.Value, NodeSeq, Can[String])])

  /**
   * Get the current RequestState
   *
   * @return the current RequestState
   */
  def request: Can[RequestState] = _request.value match {case null => Empty case r => Full(r)}

  /**
   * @return a List of any Cookies that have been set for this Response.
   */
  def receivedCookies: List[Cookie] =
  for (rc <- Can.legacyNullTest(_responseCookies.value).toList; c <- rc.inCookies)
  yield c.clone().asInstanceOf[Cookie]

  /**
   * Finds a cookie with the given name
   * @param name - the name of the cookie to find
   *
   * @return a Can of the cookie
   */
  def findCookie(name: String): Can[Cookie] =
  Can.legacyNullTest(_responseCookies.value).flatMap(
    rc => Can(rc.inCookies.filter(_.getName == name)).
    map(_.clone().asInstanceOf[Cookie]))

  def responseCookies: List[Cookie] = Can.legacyNullTest(_responseCookies.value).
  toList.flatMap(_.outCookies)

  /**
   * Adds a Cookie to the List[Cookies] that will be sent with the Response.
   *
   * If you wish to delete a Cookie as part of the Response, add a Cookie with
   * a MaxAge of 0.
   */
  def addCookie(cookie: Cookie) {
    Can.legacyNullTest(_responseCookies.value).foreach(rc =>
      _responseCookies.set(rc.add(cookie))
    )
  }

  /**
   * Deletes the cookie from the user's browser.
   * @param cookie the Cookie to delete
   */
  def deleteCookie(cookie: Cookie) {
    Can.legacyNullTest(_responseCookies.value).foreach(rc =>
      _responseCookies.set(rc.delete(cookie))
    )
  }

  /**
   * Deletes the cookie from the user's browser.
   * @param name the name of the cookie to delete
   */
  def deleteCookie(name: String) {
    Can.legacyNullTest(_responseCookies.value).foreach(rc =>
      _responseCookies.set(rc.delete(name))
    )
  }


  /**
   * Returns the Locale for this request based on the HTTP request's
   * Accept-Language header. If that header corresponds to a Locale
   * that's installed on this JVM then return it, otherwise return the
   * default Locale for this JVM.
   */
  def locale: Locale = LiftRules.localeCalculator(request.map(_.request))

  /**
   * Return the current timezone
   */
  def timeZone: TimeZone =
  LiftRules.timeZoneCalculator(request.map(_.request))

  private def reduxio(in: List[LiftRules.DispatchPf]): LiftRules.DispatchPf = in match {
    case Nil => Map.empty
    case x :: Nil => x
    case x :: xs => x orElse reduxio(xs)
  }

  def highLevelSessionDispatcher: LiftRules.DispatchPf = reduxio(highLevelSessionDispatchList.map(_.dispatch))
  /**
   * Return the list of DispatchHolders set for this session.
   */
  def highLevelSessionDispatchList: List[DispatchHolder] =
  session map (_.highLevelSessionDispatcher.toList.map(t => DispatchHolder(t._1, t._2))) openOr Nil

  def addHighLevelSessionDispatcher(name: String, disp: LiftRules.DispatchPf) =
  session map (_.highLevelSessionDispatcher += (name -> disp))

  def removeHighLevelSessionDispatcher(name: String) =
  session map (_.highLevelSessionDispatcher -= name)

  def clearHighLevelSessionDispatcher = session map (_.highLevelSessionDispatcher.clear)

  /**
   * Gets the list of templaters (partial functions that match and return a template rather than
   * loading a template from a file or a class)
   */
  def sessionTemplater: List[TemplateHolder] =
  session map (_.sessionTemplater.toList.map(t => TemplateHolder(t._1, t._2))) openOr Nil

  def addSessionTemplater(name: String, rw: LiftRules.TemplatePf) =
  session map (_.sessionTemplater += (name -> rw))

  def removeSessionTemplater(name: String) =
  session map (_.sessionTemplater -= name)

  def clearSessionTemplater = session map (_.sessionTemplater.clear)


  def sessionRewriter: List[RewriteHolder] =
  session map (_.sessionRewriter.toList.map(t => RewriteHolder(t._1, t._2))) openOr Nil

  def addSessionRewriter(name: String, rw: LiftRules.RewritePf) =
  session map (_.sessionRewriter += (name -> rw))

  def removeSessionRewriter(name: String) =
  session map (_.sessionRewriter -= name)

  def clearSessionRewriter = session map (_.sessionRewriter.clear)

  /**
   * Test the current request to see if it's a POST
   */
  def post_? = request.map(_.post_?).openOr(false);

  /**
   * Localize the incoming string based on a resource bundle for the current locale
   * @param str the string or ID to localize (the default value is the
   *
   * @return the localized XML or Empty if there's no way to do localization
   */
  def loc(str: String): Can[NodeSeq] =
  resourceBundle.flatMap(r => tryo(r.getObject(str) match {
        case null => LiftRules.localizationLookupFailureNotice.foreach(_(str, locale)); Empty
        case s: String => Full(LiftRules.localizeStringToXml(s))
        case g: Group => Full(g)
        case e: Elem => Full(e)
        case n: Node => Full(n)
        case ns: NodeSeq => Full(ns)
        case x => Full(Text(x.toString))
      }).flatMap(s => s))

  /**
   * Get the resource bundle for the current locale
   */
  def resourceBundle: Can[ResourceBundle] = Can.legacyNullTest(_resBundle.value).openOr {
    val rb = tryo(ResourceBundle.getBundle(LiftRules.resourceName, locale))
    _resBundle.set(rb)
    rb
  }

  /**
   * Get the lift core resource bundle for the current locale
   */
  def liftCoreResourceBundle: Can[ResourceBundle] = Can.legacyNullTest(_liftCoreResBundle.value).openOr {
    val rb = tryo(ResourceBundle.getBundle(LiftRules.liftCoreResourceName, locale))
    _liftCoreResBundle.set(rb)
    rb
  }

  /**
   * Get a localized string or return the original string
   *
   * @param str the string to localize
   *
   * @return the localized version of the string
   */
  def ?(str: String): String = resourceBundle.flatMap(r => tryo(r.getObject(str) match
                                                                {case s: String => Full(s) case _ => Empty}).flatMap(s => s)).
  openOr{LiftRules.localizationLookupFailureNotice.foreach(_(str, locale)); str}

  def ?(str: String, params: Any *): String = if (params.length == 0)
  ?(str)
  else
<<<<<<< HEAD
  String.format(locale, ?(str), params.flatMap{case s: AnyRef => List(s) case _ => Nil}.toArray :_*)
  
=======
  String.format(locale, ?(str), params.flatMap{case s: AnyRef => List(s) case _ => Nil}.toArray)

>>>>>>> 7319e91f
  /**
   * Get a core lift localized string or return the original string
   *
   * @param str the string to localize
   *
   * @return the localized version of the string
   */
  def ??(str: String): String = liftCoreResourceBundle.flatMap(r => tryo(r.getObject(str) match
                                                                         {case s: String => Full(s) case _ => Empty}).flatMap(s => s)).
  openOr{LiftRules.localizationLookupFailureNotice.foreach(_(str, locale)); str
  }

  /**
   * Localize the incoming string based on a resource bundle for the current locale
   * @param str the string or ID to localize
   * @param dflt the default string to return if localization fails
   *
   * @return the localized XHTML or default value
   */
  def loc(str: String, dflt: NodeSeq): NodeSeq = loc(str).openOr(dflt)


  /**
   * Test the current request to see if it's a GET
   */
  def get_? = request.map(_.get_?).openOr(false)

  /**
   * The URI of the current request (not re-written)
   */
  def uri: String = request.map(_.uri).openOr("/")

  /**
   * Redirect the browser to a given URL
   */
  def redirectTo[T](where: String): T = throw ResponseShortcutException.redirect(where)

  def redirectTo[T](where: String, func: () => Unit): T =
  throw ResponseShortcutException.redirect(where, func)

  private val executionInfo = new ThreadGlobal[HashMap[String, Function[Array[String], Any]]]


  private[http] object oldNotices extends
  RequestVar[Seq[(NoticeType.Value, NodeSeq, Can[String])]](Nil)

  /**
   * Initialize the current request session
   */
  def init[B](request: RequestState, session: LiftSession)(f: => B) : B = {
    _init(request,session)(() => f)
  }

  /**
   * The current LiftSession
   */
  def session: Can[LiftSession] = Can.legacyNullTest(_sessionInfo.value)

  /**
   * Log a query for the given request.  The query log can be tested to see
   * if queries for the particular page rendering took too long
   */
  def logQuery(query: String, time: Long) = p_queryLog.is += (query, time)

  private[http] def snippetForClass(cls: String): Can[StatefulSnippet] =
  Can.legacyNullTest(_stateSnip.value).flatMap(_.get(cls))

  private[http] def setSnippetForClass(cls: String, inst: StatefulSnippet): Unit =
  Can.legacyNullTest(_stateSnip.value).foreach(_(cls) = inst)

  private[http] def unsetSnippetForClass(cls: String): Unit =
  Can.legacyNullTest(_stateSnip.value).foreach(_ -= cls)


  private var _queryAnalyzer: List[(Can[RequestState], Long,
                                    List[(String, Long)]) => Any] = Nil

  /**
   * Add a query analyzer (passed queries for analysis or logging)
   */
  def addAnalyzer(f: (Can[RequestState], Long, 
                      List[(String, Long)]) => Any): Unit =
  _queryAnalyzer = _queryAnalyzer ::: List(f)

  private var aroundRequest: List[LoanWrapper] = Nil
  private def doAround[B](ar: List[LoanWrapper])(f: => B): B =
  ar match {
    case Nil => f
    case x :: xs => x(doAround(xs)(f))
  }

  /**
   * You can wrap the handling of an HTTP request with your own wrapper.  The wrapper can
   * execute code before and after the request is processed (but still have S scope).
   * This allows for query analysis, etc.
   */
  def addAround(lw: List[LoanWrapper]): Unit = aroundRequest = lw ::: aroundRequest

  /**
   * Get a list of the logged queries
   */
  def queryLog: List[(String, Long)] = p_queryLog.is.toList
  // Can.legacyNullTest(_queryLog.value).map(_.toList).openOr(Nil)

  private def wrapQuery[B](f:() => B): B = {
    val begin = millis
    try {
      f()
    } finally {
      val time = millis - begin
      _queryAnalyzer.foreach(_(request, time, queryLog))
    }
  }

  def setHeader(name: String, value: String) {
    Can.legacyNullTest(_responseHeaders.value).foreach(
      rh =>
      rh.headers = rh.headers + (name -> value)
    )
  }

  def getHeaders(in: List[(String, String)]): List[(String, String)] = {
    Can.legacyNullTest(_responseHeaders.value).map(
      rh =>
      rh.headers.elements.toList :::
      in.filter{case (n, v) => !rh.headers.contains(n)}
    ).openOr(Nil)
  }

  def setDocType(what: Can[String]) {
    Can.legacyNullTest(_responseHeaders.value).foreach(
      rh =>
      rh.docType = what
    )
  }

  def getDocType: (Boolean, Can[String]) =
  Can.legacyNullTest(_responseHeaders.value).map(
    rh => (rh.overrodeDocType, rh.docType)
  ).openOr( (false, Empty) )

  def addCleanupFunc(f: () => Unit): Unit = postFuncs.is += f

  private def _nest2InnerInit[B](f: () => B): B = {
    _functionMap.doWith(new HashMap[String, AFuncHolder]) {
      doAround(aroundRequest) {
        try {
          wrapQuery {
            f
          }
        } finally {
          postFuncs.is.foreach(f => tryo(f()))
        }
      }
    }
  }

  private def _innerInit[B](f: () => B): B = {
    _attrs.doWith(Nil) {
      snippetMap.doWith(new HashMap) {
        _resBundle.doWith(null) {
          _liftCoreResBundle.doWith(null){
            inS.doWith(true) {
              _stateSnip.doWith(new HashMap) {
		_nest2InnerInit(f)
              }
            }
          }
        }
      }
    }
  }

  /**
   * @return a List[Cookie] even if the underlying request's Cookies are null.
   */
  private def getCookies(request: HttpServletRequest): List[Cookie] =
  for (r <- Can.legacyNullTest(request).toList;
       ca <- Can.legacyNullTest(r.getCookies).toList;
       c <- ca) yield c

  private def _init[B](request: RequestState, session: LiftSession)(f: () => B): B = {
    this._request.doWith(request) {
      _sessionInfo.doWith(session) {
        _responseHeaders.doWith(new ResponseInfoHolder) {
          _requestVar.doWith(new HashMap) {
	    _responseCookies.doWith(CookieHolder(getCookies(request.request), Nil)) {
              _innerInit(f)
	    }
          }
        }
      }
    }
  }

  def referer: Can[String] = request.flatMap(r => Can.legacyNullTest(r.request.getHeader("Referer")))

  private[http] object requestState {
    private def rv: Can[HashMap[String, Any]] = Can.legacyNullTest(_requestVar.value)

    def apply[T](name: String): Can[T] = rv.flatMap(r => Can(r.get(name).asInstanceOf[Option[T]]))

    def update[T](name: String, value: T): Unit = rv.foreach(_(name) = value)

    def clear(name: String): Unit = rv.foreach(_ -= name)
  }

  /**
   * Get a list of current attributes
   */
  def attrs: List[(Either[String, (String, String)], String)] = S._attrs.value match {
    case null => Nil
    case xs => xs
  }

  def prefixedAttrsToMap(prefix: String, start: Map[String, String]):
  Map[String, String] =
  attrs.reverse.flatMap {
    case (Right( (pre, name)), value) if pre == prefix => List((name, value))
    case _ => Nil
  }.foldRight(start){
    case ((name, value), at) => at + (name -> value)
  }

  def prefixedAttrsToMap(prefix: String): Map[String, String] =
  prefixedAttrsToMap(prefix: String, Map.empty)

  def prefixedAttrsToMetaData(prefix: String, start: Map[String, String]): MetaData =
  mapToAttrs(prefixedAttrsToMap(prefix, start))

  def mapToAttrs(in: Map[String, String]): MetaData =
  in.foldLeft[MetaData](Null) {
    case (md, (name, value)) => new UnprefixedAttribute(name, value, md)
  }

  def prefixedAttrsToMetaData(prefix: String): MetaData =
  prefixedAttrsToMetaData(prefix, Map.empty)

  object attr {
    def apply(what: String): Can[String] = Can(attrs.find{
        case (Left(v), _) if v == what => true
        case _ => false
      }).map(_._2)
  }

  def setVars[T](attr: MetaData)(f: => T): T = {
    _attrs.doWith(attr.toList.map{
        case pa: PrefixedAttribute => (Right(pa.pre, pa.key), pa.value.text)
        case m => (Left(m.key), m.value.text)
      } ::: attrs)(f)
  }

  def initIfUninitted[B](session: LiftSession)(f: => B) : B = {
    if (inS.value) f
    else init(RequestState.nil,session)(f)
  }

  /*
   def init[B](request: RequestState, oldNotices: Seq[(NoticeType.Value, NodeSeq, Can[String])], session: LiftSession)(f : => B) : B = {
   _oldNotice.doWith(oldNotices) {
   _init(request, session)(() => f)
   }
   }
   */

  def get(what: String): Can[String] = session.flatMap(_.get(what, classOf[String]))

  def getSessionAttribute(what: String): Can[String] = servletSession.flatMap(_.getAttribute(what) match {case s: String => Full(s) case _ => Empty})

  def servletSession: Can[HttpSession] = session.map(_.httpSession).or(servletRequest.map(_.getSession))

  def invokedAs: String = attr("type") openOr ""

  def setSessionAttribute(name: String, value: String) = servletSession.foreach(_.setAttribute(name, value))

  def set(name: String, value: String) = session.foreach(_.set(name,value))

  def unsetSessionAttribute(name: String) = servletSession.foreach(_.removeAttribute(name))

  def unset(name: String) = session.foreach(_.unset(name))

  /**
   * The current servlet request
   */
  def servletRequest: Can[HttpServletRequest] = Can.legacyNullTest(_request.value).map(_.request)

  /**
   * The host that the request was made on
   */
  def hostName: String = servletRequest.map(_.getServerName).openOr("nowhere_123.com")

  /**
   * The host and path of the quest
   */
  def hostAndPath: String = 
  servletRequest.map(r => (r.getScheme, r.getServerPort) match {
      case ("http", 80) => "http://"+r.getServerName+r.getContextPath
      case ("https", 443) => "https://"+r.getServerName+r.getContextPath
      case (sch, port) => sch + "://"+r.getServerName+":"+port+r.getContextPath
    }).openOr("")

  /**
   * Get a map of the name/functions
   */
  def functionMap: Map[String, AFuncHolder] = Can.legacyNullTest(_functionMap.value).map(s => Map(s.elements.toList :_*)).openOr(Map.empty)

  /**
   * The current context path
   */
  def contextPath = session.map(_.contextPath).openOr("")

  def locateSnippet(name: String): Can[NodeSeq => NodeSeq] = Can(snippetMap.value.get(name)) or {
    val snippet = if (name.indexOf(".") != -1) name.roboSplit("\\.") else name.roboSplit(":") // name.split(":").toList.map(_.trim).filter(_.length > 0)
    if (LiftRules.snippetTable.isDefinedAt(snippet)) Full(LiftRules.snippetTable(snippet)) else Empty
  }

  def mapSnippet(name: String, func: NodeSeq => NodeSeq) {snippetMap.value(name) = func}


  def addFunctionMap(name: String, value: AFuncHolder) = _functionMap.value += (name -> value)


  private def booster(lst: List[String], func: String => Any): Unit = lst.foreach(v => func(v))

  def encodeURL(url: String) = {
    URLRewriter.rewriteFunc map (_(url)) openOr url
  }


  /**
   * Build a handler for incoming JSON commands
   *
   * @param f - function returning a JsCmds
   * @return (JsonCall, JsCmd)
   */
  def buildJsonFunc(f: Any => JsCmd): (JsonCall, JsCmd) = buildJsonFunc(Empty, f)

  /**
   * Build a handler for incoming JSON commands
   *
   * @param name -- the optional name of the command (placed in a comment for testing)
   *
   * @param f - function returning a JsCmds
   * @return (JsonCall, JsCmd)
   */
  def buildJsonFunc(name: Can[String], f: Any => JsCmd): (JsonCall, JsCmd) = {
    val key = "F"+System.nanoTime+"_"+randomString(3)

    def checkCmd(in: Any) = in match {
      case v: scala.collection.Map[String, Any] if v.isDefinedAt("command") =>
        JsonCmd(v("command").toString, v.get("target").
                map {
            case null => null
            case x => x.toString
          } getOrElse(null),v.get("params").getOrElse(None), v)

      case v => v
    }

    def jsonCallback(in: List[String]): JsCmd = {
      in.flatMap(
        s =>
        JSONParser.parse(s.trim).toList.map(checkCmd).map(f)
      ).foldLeft(JsCmds.Noop)(_ & _)
    }

    addFunctionMap(key, jsonCallback _)

    (JsonCall(key), JsCmds.Run(name.map(n => "/* JSON Func "+n+" $$ "+key+" */").openOr("") +
                               "function "+key+"(obj) {jQuery.ajax( {url: '"+encodeURL(contextPath+"/"+LiftRules.ajaxPath)+"', cache: false, timeout: 10000, type: 'POST', data: '"+
                               key+"='+encodeURIComponent(JSON.stringify(obj)) , dataType: 'script'});}"))
  }

  /**
   * Returns the JsCmd that holds the notices markup
   *
   */
  private[http] def noticesToJsCmd: JsCmd = {

    val func: (() => List[NodeSeq], String, MetaData) => NodeSeq = (f, title, attr) => f() map (e => <li>{e}</li>) match {
      case Nil => Nil
      case list => <div>{title}<ul>{list}</ul></div> % attr
    }

    val f = noIdMessages _
    val xml = List((LiftRules.ajaxNoticeMeta, f(S.errors), S.??("msg.error")),
                   (LiftRules.ajaxWarningMeta, f(S.warnings), S.??("msg.warning")),
                   (LiftRules.ajaxErrorMeta, f(S.notices), S.??("msg.notice"))) flatMap {
      msg => msg._1 match {
        case Full(meta) => func(msg._2 _, meta.title openOr "", meta.cssClass.map(new UnprefixedAttribute("class", _, Null)) openOr Null)
        case _ => func(msg._2 _, msg._3, Null)
      }
    }

    val groupMessages = xml match {
      case Nil => JsCmds.Noop
      case _ => JsCmds.SetHtml(LiftRules.noticesContainerId, xml)
    }

    val g = idMessages _
    List((LiftRules.ajaxErrorMeta, g(S.errors)),
         (LiftRules.ajaxWarningMeta, g(S.warnings)),
         (LiftRules.ajaxNoticeMeta, g(S.notices))).foldLeft(groupMessages)((car, cdr) => cdr match {
        case (meta, m) => m.foldLeft(car)((left, r) =>
            left & JsCmds.SetHtml(r._1, <span>{r._2 flatMap(node => node)}</span> %
                                  (meta map(_.cssClass.map(new UnprefixedAttribute("class", _, Null)) openOr Null) openOr Null)))
      }
    )
  }

  implicit def toLFunc(in: List[String] => Any): AFuncHolder = LFuncHolder(in, Empty)
  implicit def toNFunc(in: () => Any): AFuncHolder = NFuncHolder(in, Empty)
  implicit def stuff2ToUnpref(in: (Symbol, Any)): UnprefixedAttribute = new UnprefixedAttribute(in._1.name, Text(in._2.toString), Null)

  def mapFuncToURI(uri: String, f : () => Unit): String = {
    session map (_ attachRedirectFunc(uri, Can.legacyNullTest(f))) openOr uri
  }

  @serializable
  abstract class AFuncHolder {
    def owner: Can[String]
    def apply(in: List[String]): Any
    def duplicate(newOwner: String): AFuncHolder
  }

  @serializable
  class BinFuncHolder(val func: FileParamHolder => Any, val owner: Can[String]) extends AFuncHolder {
    def apply(in: List[String]) {Log.error("You attempted to call a 'File Upload' function with a normal parameter.  Did you forget to 'enctype' to 'multipart/form-data'?")}
    def apply(in: FileParamHolder) = func(in)
    def duplicate(newOwner: String) = new BinFuncHolder(func, Full(newOwner))
  }

  object BinFuncHolder {
    def apply(func: FileParamHolder => Any) = new BinFuncHolder(func, Empty)
    def apply(func: FileParamHolder => Any, owner: Can[String]) = new BinFuncHolder(func, owner)
  }

  object SFuncHolder {
    def apply(func: String => Any) = new SFuncHolder(func, Empty)
    def apply(func: String => Any, owner: Can[String]) = new SFuncHolder(func, owner)
  }

  @serializable
  class SFuncHolder(val func: String => Any,val owner: Can[String]) extends AFuncHolder {
    def this(func: String => Any) = this(func, Empty)
    def apply(in: List[String]): Any = in.map(func(_))
    def duplicate(newOwner: String) = new SFuncHolder(func, Full(newOwner))
  }

  object LFuncHolder {
    def apply(func: List[String] => Any) = new LFuncHolder(func, Empty)
    def apply(func: List[String] => Any, owner: Can[String]) = new LFuncHolder(func, owner)
  }

  @serializable
  class LFuncHolder(val func: List[String] => Any,val owner: Can[String]) extends AFuncHolder {
    def apply(in: List[String]): Any = func(in)
    def duplicate(newOwner: String) = new LFuncHolder(func, Full(newOwner))
  }

  object NFuncHolder {
    def apply(func: () => Any) = new NFuncHolder(func, Empty)
    def apply(func: () => Any, owner: Can[String]) = new NFuncHolder(func, owner)
  }

  @serializable
  class NFuncHolder(val func: () => Any,val owner: Can[String]) extends AFuncHolder {
    def apply(in: List[String]): Any = in.map(s => func())
    def duplicate(newOwner: String) = new NFuncHolder(func, Full(newOwner))
  }

  def mapFunc(in: AFuncHolder): String = mapFunc("F"+System.nanoTime+"_"+randomString(3), in)

  def mapFunc(name: String, inf: AFuncHolder): String = {
    addFunctionMap(name, inf)
    name
  }


  def params(n: String): List[String] = request.map(_.params(n)).openOr(Nil)
  def param(n: String): Can[String] = request.flatMap(r => Can(r.param(n)))

  def error(n: String) {error(Text(n))}
  def error(n: NodeSeq) {p_notice.is += (NoticeType.Error, n,  Empty)}
  def error(id:String, n: NodeSeq) {p_notice.is += (NoticeType.Error, n,  Full(id))}
  def error(id:String, n: String) {error(id, Text(n))}
  def notice(n: String) {notice(Text(n))}
  def notice(n: NodeSeq) {p_notice.is += (NoticeType.Notice, n, Empty)}
  def notice(id:String, n: NodeSeq) {p_notice.is += (NoticeType.Notice, n,  Full(id))}
  def notice(id:String, n: String) {notice(id, Text(n))}
  def warning(n: String) {warning(Text(n))}
  def warning(n: NodeSeq) {p_notice += (NoticeType.Warning, n, Empty)}
  def warning(id:String, n: NodeSeq) {p_notice += (NoticeType.Warning, n,  Full(id))}
  def warning(id:String, n: String) {warning(id, Text(n))}

  def error(vi: List[FieldError]) {p_notice ++= vi.map{i => (NoticeType.Error, i.msg, i.field.uniqueFieldId )}}


  private [http] def message(msg: String, notice: NoticeType.Value) { message(Text(msg), notice)}
  private [http] def message(msg: NodeSeq, notice: NoticeType.Value) { p_notice += (notice, msg, Empty)}
  private [http] def messagesFromList(list: List[(NoticeType.Value, NodeSeq, Can[String])]) { list foreach ( p_notice += _) }

  def getNotices: List[(NoticeType.Value, NodeSeq, Can[String])] = p_notice.toList

  def errors: List[(NodeSeq, Can[String])] = List(oldNotices.is, p_notice.is).flatMap(_.filter(_._1 == NoticeType.Error).map(n => (n._2, n._3)))
  def notices: List[(NodeSeq, Can[String])] = List(oldNotices.is, p_notice.is).flatMap(_.filter(_._1 == NoticeType.Notice).map(n => (n._2, n._3)))
  def warnings: List[(NodeSeq, Can[String])] = List(oldNotices.is, p_notice.is).flatMap(_.filter(_._1 == NoticeType.Warning).map(n => (n._2, n._3)))
  def clearCurrentNotices {p_notice.is.clear}

  /**
   * Returns the messages provided by list function that are associated with id
   *
   * @param id - the lookup id
   * @param f - the function that returns the messages
   */
  def messagesById(id: String)(f: => List[(NodeSeq, Can[String])]): List[NodeSeq] = f filter( _._2 map (_ equals id ) openOr false) map(_._1)

  /**
   *  Returns the messages that are not associated with any id
   *
   * @param f - the function that returns the messages
   */
  def noIdMessages(f: => List[(NodeSeq, Can[String])]): List[NodeSeq] = f filter( _._2 isEmpty) map (_._1)

  /**
   * Returns the messages that are associated with any id.
   * Messages associated with the same id will be enlisted.
   *
   * @param f - the function that returns the messages
   */
  def idMessages(f: => List[(NodeSeq, Can[String])]):List[(String, List[NodeSeq])] = {
    val res = new HashMap[String, List[NodeSeq]]
    f filter(  _._2.isEmpty == false) foreach (_ match {
        case (node, id) => val key = id open_!; res += (key -> (res.getOrElseUpdate(key, Nil) ::: List(node)))
      })

    res toList
  }

  implicit def tuple2FieldError(t: (FieldIdentifier, NodeSeq)) = FieldError(t._1, t._2)

}

@serializable
object NoticeType extends Enumeration {
  val Notice, Warning, Error = Value
}

abstract class JsonHandler {
  private val name = "_lift_json_"+getClass.getName
  private def handlers: (JsonCall, JsCmd) =
  S.session.map(s => s.get[Any](name) match {
      case Full((x: JsonCall, y: JsCmd)) =>  (x, y)

      case _ =>
        val ret: (JsonCall, JsCmd) = S.buildJsonFunc(this.apply)
        s.set(name, ret)
        ret
    }
  ).openOr( (JsonCall(""), JsCmds.Noop) )

  def call: JsonCall = handlers._1

  def jsCmd: JsCmd = handlers._2

  def apply(in: Any): JsCmd
}

abstract class AnyVar[T, MyType <: AnyVar[T, MyType]](dflt: => T) { 
  self: MyType =>
  private val name = "_lift_sv_"+getClass.getName
  protected def findFunc(name: String): Can[T]
  protected def setFunc(name: String, value: T): Unit
  protected def clearFunc(name: String): Unit

  /**
   * The current value of the variable
   */
  def is: T = findFunc(name) match {
    case Full(v) => v
    case _ => val ret = dflt
      apply(ret)
      cleanupFunc.foreach(registerCleanupFunc)
      ret
  }

  /**
   * Set the session variable
   *
   * @param what -- the value to set the session variable to
   */
  def apply(what: T): Unit = setFunc(name, what)

  def remove(): Unit = clearFunc(name)

  def cleanupFunc: Can[() => Unit] = Empty

  def registerCleanupFunc(in: () => Unit): Unit

  override def toString = is.toString
}

/**
 * Keep session information around without the nastiness of naming session variables
 * or the type-unsafety of casting the results.
 * SessionVars are type-safe variables that map pretty directly to
 * HttpSession attributes.  Put stuff in and they are available for the
 * life of the Session.
 *
 * To use a SessionVar from a CometActor the following must be used:
 * <pre>
 * S.initIfUninitted(liftSession) {
 *   // safely use the SessionVar
 * }
 * </pre>
 * where liftSession is the LiftSession passed to the CometActor.
 *
 *
 * @param dflt - the default value of the session variable
 */
abstract class SessionVar[T](dflt: => T) extends AnyVar[T, SessionVar[T]](dflt) {
  override protected def findFunc(name: String): Can[T] = S.session.flatMap(_.get(name))
  override protected def setFunc(name: String, value: T): Unit = S.session.foreach(_.set(name, value))
  override protected def clearFunc(name: String): Unit = S.session.foreach(_.unset(name))

  def registerCleanupFunc(in: () => Unit): Unit =
  S.session.foreach(_.addSessionCleanup(ignore => in()))

}

/**
 * Keep request-local information around without the nastiness of naming session variables
 * or the type-unsafety of casting the results.
 * RequestVars share their value through the scope of the current HTTP
 * request.  They have no value at the beginning of request servicing
 * and their value is discarded at the end of request processing.  They
 * are helpful to share values across many snippets.
 *
 * @param dflt - the default value of the session variable
 */
abstract class RequestVar[T](dflt: => T) extends AnyVar[T, RequestVar[T]](dflt) {
  override protected def findFunc(name: String): Can[T] = S.requestState(name)
  override protected def setFunc(name: String, value: T): Unit = S.requestState(name) = value
  override protected def clearFunc(name: String): Unit = S.requestState.clear(name)

  def registerCleanupFunc(in: () => Unit): Unit =
  S.addCleanupFunc(in)
}



object AnyVar {
  implicit def whatSessionVarIs[T](in: SessionVar[T]): T = in.is
  implicit def whatRequestVarIs[T](in: RequestVar[T]): T = in.is
}

case class JsonCmd(command: String, target: String, params: Any,
                   all: scala.collection.Map[String, Any])

class ResponseInfoHolder {
  var headers: Map[String, String] = Map.empty
  private var _docType: Can[String] = Empty
  private var _setDocType = false

  def docType = _docType
  def docType_=(in: Can[String]) {
    _docType = in
    _setDocType = true
  }

  def overrodeDocType = _setDocType
}

/**
 * Defines the association of this reference with an markup tag ID
 */
trait FieldIdentifier {
  def uniqueFieldId: Can[String] = Empty
}

/**
 * Associate a FieldIdentifier with an NodeSeq
 */
case class FieldError(field : FieldIdentifier, msg : NodeSeq)
<|MERGE_RESOLUTION|>--- conflicted
+++ resolved
@@ -253,13 +253,8 @@
   def ?(str: String, params: Any *): String = if (params.length == 0)
   ?(str)
   else
-<<<<<<< HEAD
   String.format(locale, ?(str), params.flatMap{case s: AnyRef => List(s) case _ => Nil}.toArray :_*)
   
-=======
-  String.format(locale, ?(str), params.flatMap{case s: AnyRef => List(s) case _ => Nil}.toArray)
-
->>>>>>> 7319e91f
   /**
    * Get a core lift localized string or return the original string
    *
