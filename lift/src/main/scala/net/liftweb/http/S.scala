--- conflicted
+++ resolved
@@ -624,12 +624,7 @@
     addFunctionMap(key, jsonCallback _)
 
     (JsonCall(key), JsCmds.Run(name.map(n => "/* JSON Func "+n+" $$ "+key+" */").openOr("") +
-<<<<<<< HEAD
     "function "+key+"(obj) {" + LiftRules.jsArtifacts.ajax(AjaxInfo("'" + key + "='+" + LiftRules.jsArtifacts.jsonStringify(JE.JsRaw("obj")).toJsCmd)) + "}"))
-=======
-                               "function "+key+"(obj) {jQuery.ajax( {url: '"+encodeURL(LiftRules.ajaxServer()+"/"+LiftRules.ajaxPath)+"', cache: false, timeout: 10000, type: 'POST', data: '"+
-                               key+"='+encodeURIComponent(JSON.stringify(obj)) , dataType: 'script'});}"))
->>>>>>> eed19ec1
   }
 
   /**
