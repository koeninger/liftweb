/*
 * Copyright 2007-2008 WorldWide Conferencing, LLC
 *
 * Licensed under the Apache License, Version 2.0 (the "License");
 * you may not use this file except in compliance with the License.
 * You may obtain a copy of the License at
 *
 *    http://www.apache.org/licenses/LICENSE-2.0
 *
 * Unless required by applicable law or agreed to in writing,
 * software distributed under the License is distributed on an "AS IS" BASIS,
 * WITHOUT WARRANTIES OR CONDITIONS OF ANY KIND, either express or implied.
 * See the License for the specific language governing permissions
 * and limitations under the License.
 */
package net.liftweb.http;

import javax.servlet.http.{HttpServlet, HttpServletRequest , HttpServletResponse, HttpSession, Cookie}
import javax.servlet.{ServletContext}
import java.net.URLDecoder
import scala.xml.{Node, NodeSeq,Group, Elem, MetaData, Null, XML, Comment, Text}
import scala.xml.transform._
import scala.actors._
import scala.actors.Actor._
import net.liftweb.util.Helpers._
import net.liftweb.mapper.DB
import net.liftweb.util._
import net.liftweb.util.Helpers
import net.liftweb.util.ActorPing
import java.util.{Locale, ResourceBundle}
import java.net.URL
import js._
import javax.servlet._

/**
 * An implementation of HttpServlet.  Just drop this puppy into
 * your Java web container, do a little magic in web.xml, and
 * ta-da, you've got a scala-powered Servlet
 *
 */
class LiftServlet extends HttpServlet {
  private var servletContext: ServletContext = null

  def this(ctx: ServletContext) = {
    this()
    this.servletContext = ctx
  }

  override def getServletContext: ServletContext = servletContext

  override def destroy = {
    try {
      LiftRules.ending = true
      LiftRules.runUnloadHooks()
      Scheduler.snapshot // pause the Actor scheduler so we don't have threading issues
      Scheduler.shutdown
      ActorPing.shutdown
      Log.debug("Destroyed servlet")
      // super.destroy
    } catch {
      case e => Log.error("Servlet destruction failure",e)
    } finally {
      clearThread
    }
  }

  override def init = {
    try {
      LiftRules.ending = false
      LiftRules.addDispatchAfter({
          case RequestMatcher(r @ RequestState(mainPath :: subPath, suffx, _) ,_) if mainPath == LiftRules.ResourceServerPath =>
            ResourceServer.findResourceInClasspath(r, r.path.wholePath.drop(1))
        })
    } finally {
      clearThread
    }
  }

  def getLiftSession(request: RequestState, httpSession: HttpSession): LiftSession = {
    val ret = SessionMaster.getSession(httpSession) match {
      case Full(ret) => ret

      case _ =>
        val ret = LiftSession(httpSession, request.contextPath)
        ret.lastServiceTime = millis
        SessionMaster.addSession(ret)
        ret
    }

    ret.breakOutComet()
    ret
  }

  def service(req: HttpServletRequest,resp: HttpServletResponse, requestState: RequestState): Boolean = {
    try {
      def doIt: Boolean = {
        logTime("Service request ("+req.getMethod+") "+req.getRequestURI) {
          doService(req, resp, requestState)
        }
      }
      LiftRules.checkContinuations(req) match {
        case None => doIt
        case r if r eq null => doIt
        case r: LiftResponse => sendResponse(r.toResponse, resp, Empty) ; true
        case Some(r: LiftResponse) => sendResponse(r.toResponse, resp, Empty); true
        case _ => doIt
      }
    } catch {
      case e if e.getClass.getName.endsWith("RetryRequest") => throw e
      case e => Log.warn("Request for "+req.getRequestURI+" failed "+e.getMessage, e); throw e
    } finally {
      clearThread
    }
  }

  private def flatten(in: List[Any]): List[Any] = in match {
    case Nil => Nil
    case Some(x: AnyRef) :: xs => x :: flatten(xs)
    case Full(x: AnyRef) :: xs => x :: flatten(xs)
    case (lst: Iterable[_]) :: xs => lst.toList ::: flatten(xs)
    case (x: AnyRef) :: xs => x :: flatten(xs)
    case x :: xs => flatten(xs)
  }

  /**
   * Service the HTTP request
   */
  def doService(request: HttpServletRequest, response: HttpServletResponse, requestState: RequestState): Boolean = {
    LiftRules.onBeginServicing.foreach(_(requestState))
    val statelessToMatch = RequestMatcher(requestState, Empty)


    val resp: Can[LiftResponse] = 
    // if the servlet is shutting down, return a 404
    if (LiftRules.ending) {
      LiftRules.notFoundOrIgnore(requestState, Empty)

    } else
    // if the request is matched is defined in the stateless table, dispatch
    // it
    if (LiftRules.statelessDispatchTable.isDefinedAt(statelessToMatch)) {
      val f = LiftRules.statelessDispatchTable(statelessToMatch)
      f(requestState) match {
        case Full(v) => Full(LiftRules.convertResponse( (v, Nil, S.responseCookies, requestState) ))
        case Empty => LiftRules.notFoundOrIgnore(requestState, Empty)
        case f: Failure => Full(requestState.createNotFound(f))
      }
    } else
    // otherwise do a stateful response
    {
      val liftSession = getLiftSession(requestState, request.getSession)

      S.init(requestState, liftSession) {
        dispatchStatefulRequest(request, liftSession, requestState)
      }
    }

    LiftRules.onEndServicing.foreach(_(requestState, resp))

    resp match {
      case Full(cresp) =>
	val resp = cresp.toResponse

        logIfDump(requestState, resp)
      
        sendResponse(resp, response, Full(requestState))
        true

      case _ => false
    }
  }
  
  private def dispatchStatefulRequest(request: HttpServletRequest,
                                      liftSession: LiftSession,
                                      requestState: RequestState):
  Can[LiftResponse] =
  {
    val toMatch = RequestMatcher(requestState, Full(liftSession))
    val dispatch: (Boolean, Can[LiftResponse]) =
    if (LiftRules.dispatchTable(request).isDefinedAt(toMatch)) {
      LiftSession.onBeginServicing.foreach(_(liftSession, requestState))
      val ret: (Boolean, Can[LiftResponse]) = try {
        val f = LiftRules.dispatchTable(request)(toMatch)
        f(requestState) match {
          case Full(v) =>
            (true, Full(LiftRules.convertResponse( (liftSession.checkRedirect(v), Nil,
                                                    S.responseCookies, requestState) )))
		  
          case Empty =>
            (true, LiftRules.notFoundOrIgnore(requestState, Full(liftSession)))
		    
          case f: Failure =>
            (true, Full(liftSession.checkRedirect(requestState.createNotFound(f))))
        }
      } finally {
        liftSession.notices = S.getNotices
      }
      LiftSession.onEndServicing.foreach(_(liftSession, requestState,
                                           ret._2))
      ret
	    
    } else (false, Empty)
      
    val wp = requestState.path.wholePath
    
    val toTransform: Can[LiftResponse] =
    if (dispatch._1) dispatch._2
    else if (wp.length == 1 && wp.head == LiftRules.cometPath) 
    handleComet(requestState, liftSession)
    else if (wp.length == 1 && wp.head == LiftRules.ajaxPath) 
    handleAjax(liftSession, requestState)
    else liftSession.processRequest(requestState)
    
    
    toTransform.map(LiftRules.performTransform)
  }
 
  private def handleAjax(liftSession: LiftSession,
                         requestState: RequestState): Can[LiftResponse] =
  {
    LiftRules.cometLogger.debug("AJAX Request: "+liftSession.uniqueId+" "+requestState.params)
    LiftSession.onBeginServicing.foreach(_(liftSession, requestState))
    val ret = try {
      val what = flatten(liftSession.runParams(requestState))
	    
      val what2 = what.flatMap{case js: JsCmd => List(js)
        case n: NodeSeq => List(n)
        case js: JsCommands => List(js)
        case r: LiftResponse => List(r)
        case s => Nil
      }
	    
      val ret: LiftResponse = what2 match {
        case (n: Node) :: _ => XmlResponse(n)
        case (ns: NodeSeq) :: _ => XmlResponse(Group(ns))
        case (r: LiftResponse) :: _ => r
        case (js: JsCmd) :: xs  => (JsCommands(S.noticesToJsCmd::Nil) & ((js :: xs).flatMap{case js: JsCmd => List(js) case _ => Nil}.reverse)).toResponse
        case _ => JsCommands(S.noticesToJsCmd :: JsCmds.Noop :: Nil).toResponse
      }

      LiftRules.cometLogger.debug("AJAX Response: "+liftSession.uniqueId+" "+ret)
      Full(ret)
    } finally {
      liftSession.updateFunctionMap(S.functionMap)
    }
    LiftSession.onEndServicing.foreach(_(liftSession, requestState, ret))
    ret
  }

  class ContinuationActor(request: RequestState, sessionActor: LiftSession, actors: List[(CometActor, Long)]) extends Actor {
    private var answers: List[AnswerRender] = Nil
    val seqId = CometActor.next

    def act = loop {
      react {
        case BeginContinuation =>
          val mySelf = self
          val sendItToMe: AnswerRender => Unit = ah => mySelf ! (seqId, ah)

          actors.foreach{case (act, when) => act ! Listen(when, ListenerId(seqId), sendItToMe)}

        case (theId: Long, ar: AnswerRender) =>
          answers = ar :: answers
          ActorPing.schedule(this, BreakOut, TimeSpan(5))

        case BreakOut =>
          actors.foreach{case (act, _) => act ! Unlisten}
          LiftRules.resumeRequest(
            S.init(request, sessionActor)
            (LiftRules.performTransform(
                convertAnswersToCometResponse(sessionActor,
                                              answers.toArray, actors))),
             request.request)

          sessionActor.exitComet(this)
          this.exit()

        case _ =>
      }
    }

    override def toString = "Actor dude "+seqId
  }

  private object BeginContinuation

  private lazy val cometTimeout: Long = (LiftRules.ajaxRequestTimeout openOr 120) * 1000L

  private def setupContinuation(requestState: RequestState, sessionActor: LiftSession, actors: List[(CometActor, Long)]): Nothing = {
    val cont = new ContinuationActor(requestState, sessionActor, actors)
    cont.start

    cont ! BeginContinuation

    sessionActor.enterComet(cont)

    ActorPing.schedule(cont, BreakOut, TimeSpan(cometTimeout))

    LiftRules.doContinuation(requestState.request, cometTimeout + 2000L)
  }

  private def handleComet(requestState: RequestState, sessionActor: LiftSession): Can[LiftResponse] = {
    val actors: List[(CometActor, Long)] = requestState.params.toList.flatMap{case (name, when) => sessionActor.getAsyncComponent(name).toList.map(c => (c, toLong(when)))}

    if (actors.isEmpty) Full(new JsCommands(JsCmds.RedirectTo(LiftRules.noCometSessionPage) :: Nil).toResponse)
<<<<<<< HEAD
    else LiftRules.checkJetty(requestState.request) match {
      case Some(null) => setupJettyContinuation(requestState, sessionActor, actors)
      case _ => handleNonJettyComet(requestState, sessionActor, actors)
=======
    else LiftRules.checkContinuations(requestState.request) match {
      case Some(null) =>
	setupContinuation(requestState, sessionActor, actors)

      case _ =>
	handleNonContinuationComet(requestState, sessionActor, actors)
>>>>>>> 36552ea0
    }
  }

  private def convertAnswersToCometResponse(sessionActor: LiftSession, ret: Seq[AnswerRender], actors: List[(CometActor, Long)]): LiftResponse = {
    val ret2 = ret.toList
    val jsUpdateTime = ret2.map(ar => "lift_toWatch['"+ar.who.uniqueId+"'] = '"+ar.when+"';").mkString("\n")
    val jsUpdateStuff = ret2.map(ar => ar.response.toJavaScript(sessionActor, ar.displayAll))

    actors foreach(_._1 ! ClearNotices)

  (new JsCommands(JsCmds.Run(jsUpdateTime) :: jsUpdateStuff)).toResponse
  }

  private def handleNonContinuationComet(requestState: RequestState, sessionActor: LiftSession, actors: List[(CometActor, Long)]): Can[LiftResponse] = {

    LiftRules.cometLogger.debug("Comet Request: "+sessionActor.uniqueId+" "+requestState.params)

    sessionActor.enterComet(self)
    try {
      val seqId = CometActor.next

      def drainTheSwamp(len: Long, in: List[AnswerRender]): List[AnswerRender] = { // remove any message from the current thread's inbox
        receiveWithin(len) {
          case TIMEOUT =>
	    in

          case (theId: Long, ar: AnswerRender) if theId == seqId =>
	    drainTheSwamp(0, ar :: in)

          case BreakOut => in

          case s =>
	    Log.trace("Drained "+s)
            drainTheSwamp(len, in)
        }
      }

      val mySelf = self

      // the function that sends an AnswerHandler to me
      val sendItToMe: AnswerRender => Unit = ah => mySelf ! (seqId, ah)

      actors.foreach{case (act, when) => act ! Listen(when, ListenerId(seqId), sendItToMe)}

      val ret = drainTheSwamp(cometTimeout, Nil)

      actors.foreach{case (act, _) => act ! Unlisten}

      val ret2 = drainTheSwamp(5L, ret)

      Full(convertAnswersToCometResponse(sessionActor, ret2, actors))
    } finally {
      sessionActor.exitComet(self)
    }
  }

  val dumpRequestResponse = Props.getBool("dump.request.response")

  private def logIfDump(request: RequestState, response: BasicResponse) {
    if (dumpRequestResponse) {
      val toDump = request.uri+"\n"+
      request.params + "\n"+
      response.headers+"\n"+
      (
        response match {
          case InMemoryResponse(data, _, _, _) => new String(data, "UTF-8")
          case _ => "data"
        }
      )

      Log.info(toDump)
    }
  }

  /**
   * Sends the {@code HttpServletResponse} to the browser using data from the
   * {@link Response} and {@link RequestState}.
   */
  def sendResponse(resp: BasicResponse, response: HttpServletResponse, request: Can[RequestState]) {
    def fixHeaders(headers : List[(String, String)]) = headers map ((v) => v match {
        case ("Location", uri) => (v._1, response.encodeURL(request map (_ updateWithContextPath(uri)) openOr uri))
        case _ => v
      })

    def pairFromRequest(in: Can[RequestState]): (Can[RequestState], Can[String]) = {
      val acceptHeader = for (req <- in;
                              innerReq <- Can.legacyNullTest(req.request);
                              accept <- Can.legacyNullTest(innerReq.getHeader("Accept"))) yield accept

      (in, acceptHeader)
    }

   
    val len = resp.size
    // insure that certain header fields are set
    val header = insureField(fixHeaders(resp.headers), List(("Content-Type",
                                                             LiftRules.determineContentType( pairFromRequest(request) )),
                                                            ("Content-Encoding", "UTF-8"),
                                                            ("Content-Length", len.toString)))

    LiftRules._beforeSend.foreach(f => tryo(f(resp, response, header, request)))
    // set the cookies
    resp.cookies.foreach(cookie => response.addCookie(cookie))

    // send the response
    header.elements.foreach {case (name, value) => response.setHeader(name, value)}
    response setStatus resp.code

    resp match {
      case InMemoryResponse(bytes, _, _, _) => 
        response.getOutputStream.write(bytes)
        
      case StreamingResponse(stream, endFunc, _, _, _, _) =>
        try {
          var len = 0
          val ba = new Array[Byte](8192)
          val os = response.getOutputStream
          len = stream.read(ba)
          while (len >= 0) {
            if (len > 0) os.write(ba, 0, len)
            len = stream.read(ba)
          }

        } finally {
          endFunc()
        }
    }
    
    LiftRules._afterSend.foreach(f => tryo(f(resp, response, header, request)))
  }

  /**
   * Remove any thread-local associations
   */
  def clearThread: Unit = {
    Actor.clearSelf
    DB.clearThread
  }

}

class LiftFilter extends Filter
{
  //The variable holds the current ServletContext (we need it for request URI - handling
  private var context: ServletContext = null
  private var actualServlet: LiftServlet = _

  def doFilter(req: ServletRequest, res: ServletResponse,chain: FilterChain) =
  {

    (req, res) match {
      case (httpReq: HttpServletRequest, httpRes: HttpServletResponse) =>
        LiftRules.early.foreach(_(httpReq))

        val session = RequestState(httpReq, LiftRules.rewriteTable(httpReq), System.nanoTime)

        URLRewriter.doWith(url => LiftRules.urlDecorate(httpRes.encodeURL(url))) {
          if (isLiftRequest_?(session) && actualServlet.service(httpReq, httpRes, session)) {
          } else {
            chain.doFilter(req, res)
          }
        }

      case _ => chain.doFilter(req, res)
    }
  }

  //We need to capture the ServletContext on init
  def init(config:FilterConfig) {
    context = config.getServletContext

    LiftRules.setContext(context)
    bootLift(Can.legacyNullTest(config.getInitParameter("bootloader")))

    actualServlet = new LiftServlet(context)
    actualServlet.init
  }

  //And throw it away on destruction
  def destroy {
    context = null
    if (actualServlet != null) {
      actualServlet.destroy
      actualServlet = null
    }
  }

  def bootLift(loader : Can[String]) : Unit =
  {
    try
    {
      val b : Bootable = loader.map(b => Class.forName(b).newInstance.asInstanceOf[Bootable]) openOr DefaultBootstrap

      b.boot
      postBoot
    } catch {
      case e => Log.error("Failed to Boot", e); None
    }
  }

  private def postBoot {
    try {
      ResourceBundle getBundle (LiftRules.liftCoreResourceName)
    } catch {
      case _ => Log.error("LiftWeb core resource bundle for locale " + Locale.getDefault() + ", was not found ! ")
    }
  }


  //This function tells you wether a resource exists or not, could probably be better
  private def liftHandled(in: String): Boolean = (in.indexOf(".") == -1) || in.endsWith(".html") || in.endsWith(".xhtml") ||
  in.endsWith(".htm") ||
  in.endsWith(".xml") || in.endsWith(".liftjs") || in.endsWith(".liftcss")

  private def isLiftRequest_?(session: RequestState): Boolean = {
    if (LiftRules.isLiftRequest_?.isDefinedAt(session)) LiftRules.isLiftRequest_?(session)
    else session.path.endSlash || (session.path.wholePath.takeRight(1) match {case Nil => true case x :: xs => liftHandled(x)}) ||
    context.getResource(session.uri) == null
  }

}
<|MERGE_RESOLUTION|>--- conflicted
+++ resolved
@@ -303,18 +303,12 @@
     val actors: List[(CometActor, Long)] = requestState.params.toList.flatMap{case (name, when) => sessionActor.getAsyncComponent(name).toList.map(c => (c, toLong(when)))}
 
     if (actors.isEmpty) Full(new JsCommands(JsCmds.RedirectTo(LiftRules.noCometSessionPage) :: Nil).toResponse)
-<<<<<<< HEAD
-    else LiftRules.checkJetty(requestState.request) match {
-      case Some(null) => setupJettyContinuation(requestState, sessionActor, actors)
-      case _ => handleNonJettyComet(requestState, sessionActor, actors)
-=======
     else LiftRules.checkContinuations(requestState.request) match {
       case Some(null) =>
 	setupContinuation(requestState, sessionActor, actors)
 
       case _ =>
 	handleNonContinuationComet(requestState, sessionActor, actors)
->>>>>>> 36552ea0
     }
   }
 
