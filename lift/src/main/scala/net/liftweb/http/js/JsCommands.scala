package net.liftweb.http.js

/*
 * Copyright 2007-2008 WorldWide Conferencing, LLC
 *
 * Licensed under the Apache License, Version 2.0 (the "License");
 * you may not use this file except in compliance with the License.
 * You may obtain a copy of the License at
 *
 *    http://www.apache.org/licenses/LICENSE-2.0
 *
 * Unless required by applicable law or agreed to in writing,
 * software distributed under the License is distributed on an "AS IS" BASIS,
 * WITHOUT WARRANTIES OR CONDITIONS OF ANY KIND, either express or implied.
 * See the License for the specific language governing permissions
 * and limitations under the License.
 */

import scala.xml.{NodeSeq, Group, Unparsed, Elem}
import net.liftweb.util.Helpers._
import net.liftweb.util.Helpers
import net.liftweb.util.TimeHelpers
import net.liftweb.util._
import scala.xml.{Node, SpecialNode}

object JsCommands {
  def create = new JsCommands(Nil)
  def apply(in: Seq[JsCmd]) = new JsCommands(in.toList.reverse)
  def apply(in: JsExp) = new JsCommands(List(in.cmd))
}

class JsCommands(val reverseList: List[JsCmd]) {
  def &(in: JsCmd) = new JsCommands(in :: reverseList)
  def &(in: List[JsCmd]) = new JsCommands(in.reverse ::: reverseList)

  def toResponse = {
    val data = reverseList.reverse.map(_.toJsCmd).mkString("\n").getBytes("UTF-8")
    InMemoryResponse(data, List("Content-Length" -> data.length.toString, "Content-Type" -> "text/javascript"), Nil, 200)
  }
}

case class JsonCall(funcId: String) {
  def exp(exp: JsExp): JsCmd = JsCmds.Run(funcId+"("+exp.toJsCmd+");")

  def apply(command: String): JsCmd = apply(JE.Str(command))

  def apply(command: JsExp): JsCmd =
  JsCmds.Run(funcId+"({'command': "+command.toJsCmd+", 'params': false});")

  def apply(command: String, params: JsExp) =
  JsCmds.Run(funcId+"({'command': "+command.encJs+", 'params':"+
  params.toJsCmd+"});")

  def apply(command: String, target: String, params: JsExp) =
  JsCmds.Run(funcId+"({'command': "+command.encJs+", 'target': "+
  target.encJs+
  ", 'params':"+
  params.toJsCmd+"});")


  def apply(command: JsExp, params: JsExp) =
  JsCmds.Run(funcId+"({'command': "+command.toJsCmd+", 'params':"+
  params.toJsCmd+"});")

  def apply(command: JsExp, target: JsExp, params: JsExp) =
  JsCmds.Run(funcId+"({'command': "+command.toJsCmd+", 'target': "+
  target.toJsCmd+
  ", 'params':"+
  params.toJsCmd+"});")

}


trait JsObj extends JsExp {
  def props: List[(String,JsExp)]
}

trait JsExp extends SpecialNode with HtmlFixer with JxBase {
  def toJsCmd: String

  // def label: String = "#JS"

  override def toString(sb: StringBuilder) = {
    sb.append("<!-- ")
    sb.append(toJsCmd)
    sb.append("\n-->")
    sb
  }

  def appendToParent(parentName: String): JsCmd = {
    val ran = "v"+randomString(10)
    JsCmds.JsCrVar(ran, this) &
    JE.JsRaw("if ("+ran+".parentNode) "+ran+" = "+ran+".cloneNode(true)").cmd &
    JE.JsRaw("if ("+ran+".nodeType) {"+parentName+".appendChild("+ran+");} else {"+
    parentName+".appendChild(document.createTextNode("+ran+"));}").cmd
  }

  /**
   * ~> accesses a property in the current JsExp
   */
  def ~>(right: JsMethod): JsExp =  new JsExp {
    def toJsCmd = JsExp.this.toJsCmd + "." + right.toJsCmd
  }

  def cmd: JsCmd = JsCmds.Run(toJsCmd+";")


  def +(right: JsExp): JsExp = new JsExp {
    def toJsCmd = JsExp.this.toJsCmd + " + "+ right.toJsCmd
  }

}

trait JsMethod {
  def toJsCmd: String
}

/**
 * JavaScript Expressions. To see these in action, check out
 * sites/example/src/webapp/json.html
 */
object JE {
  implicit def strToS(in: String): Str = Str(in)
  implicit def boolToJsExp(in: Boolean): JsExp = if (in) JsTrue else JsFalse
  implicit def numToJsExp(in: Int): JsExp = Num(in)
  implicit def numToJsExp(in: Long): JsExp = Num(in)
  implicit def numToJsExp(in: Double): JsExp = Num(in)
  implicit def numToJsExp(in: Float): JsExp = Num(in)

  case class Num(n: Number) extends JsExp {
    def toJsCmd = n.toString
  }

  case class Stringify(in: JsExp) extends JsExp {
    def toJsCmd = "JSON.stringify("+in.toJsCmd+")"
  }

  object JsArray {
    def apply(in: JsExp*): JsExp = new JsExp {
      def toJsCmd = in.map(_.toJsCmd).mkString("[",", ", "]\n")
    }

    def apply(in: List[JsExp]): JsExp = this.apply(in :_*)

  }

  case class ValById(id: String) extends JsExp {
    def toJsCmd = "document.getElementById("+id.encJs+").value"
  }

  /**
   * gets the element by ID
   */
  case class ElemById(id: String, then: String*) extends JsExp {
    override def toJsCmd = "document.getElementById("+id.encJs+")" + (
    if (then.isEmpty) "" else then.mkString(".", ".", "")
    )
  }

  object LjSwappable {
    def apply(visible: JsExp, hidden: JsExp): JxBase = {
      new JxNodeBase {
        def child = Nil
        def appendToParent(name: String): JsCmd =
        JsRaw(name+".appendChild(lift$.swappable("+visible.toJsCmd
        +", "+hidden.toJsCmd +"))").cmd
      }
    }

    def apply(visible: NodeSeq, hidden: NodeSeq): JxBase = {
      new JxNodeBase {
        def child = Nil
        def appendToParent(name: String): JsCmd =
        JsRaw(name+".appendChild(lift$.swappable("+AnonFunc(
          JsCmds.JsCrVar("df", JsRaw("document.createDocumentFragment()")) &
          addToDocFrag("df", visible.toList) &
          JE.JsRaw("return df").cmd
        ).toJsCmd
        +"(), "+AnonFunc(JsCmds.JsCrVar("df", JsRaw("document.createDocumentFragment()")) &
          addToDocFrag("df", hidden.toList) &
          JE.JsRaw("return df").cmd).toJsCmd +"()))").cmd
      }
    }
  }

  object LjBuildIndex {
    def apply(obj: String,
    indexName: String, tables: (String, String)*): JsExp = new JsExp {
      def toJsCmd = "lift$.buildIndex("+obj+", "+indexName.encJs+
      (if (tables.isEmpty) "" else ", "+
      tables.map{case (l, r) => "["+l.encJs+", "+r.encJs+"]"}.mkString(", "))+
      ")"
    }

    def apply(obj: JsExp,
    indexName: String, tables: (String, String)*): JsExp = new JsExp {
      def toJsCmd = "lift$.buildIndex("+obj.toJsCmd+", "+indexName.encJs+
      (if (tables.isEmpty) "" else ", "+
      tables.map{case (l, r) => "["+l.encJs+", "+r.encJs+"]"}.mkString(", "))+
      ")"
    }
  }

  protected trait MostLjFuncs {
     def funcName: String

     def apply(obj: String, func: String): JsExp = new JsExp {
      def toJsCmd = "lift$."+funcName+"("+obj+", "+func.encJs+")"
    }

    def apply(obj: JsExp, func: JsExp): JsExp = new JsExp {
      def toJsCmd = "lift$."+funcName+"("+obj.toJsCmd+", "+func.toJsCmd+")"
    }
  }

  object LjAlt {

    def apply(obj: String, func: String, alt: String): JsExp = new JsExp {
      def toJsCmd = "lift$.alt("+obj+", "+func.encJs+", "+alt.encJs+")"
    }

    def apply(obj: JsExp, func: JsExp, alt: String): JsExp = new JsExp {
      def toJsCmd = "lift$.alt("+obj.toJsCmd+", "+func.toJsCmd+", "+alt.encJs+")"
    }

    def apply(obj: JsExp, func: JsExp, alt: JsExp): JsExp = new JsExp {
      def toJsCmd = "lift$.alt("+obj.toJsCmd+", "+func.toJsCmd+", "+alt.toJsCmd+")"
    }
  }

  object LjMagicUpdate {
    def apply(obj: String, field: String, idField: String, toUpdate: JsExp): JsExp = new JsExp {
      def toJsCmd = "lift$.magicUpdate("+obj+", "+field.encJs+", "+idField.encJs+", "+toUpdate.toJsCmd+")"
    }

    def apply(obj: JsExp, field: String, idField: String, toUpdate: JsExp): JsExp = new JsExp {
      def toJsCmd = "lift$.magicUpdate("+obj.toJsCmd+", "+field.encJs+", "+idField.encJs+", "+toUpdate.toJsCmd+")"
    }
  }

  object LjForeach extends MostLjFuncs {
    def funcName: String = "foreach"
  }

  object LjFilter extends MostLjFuncs {
    def funcName: String = "filter"
  }

  object LjMap extends MostLjFuncs {
    def funcName: String = "map"
  }

  object LjFold {
    def apply(what: JsExp, init: JsExp, func: String): JsExp = new JsExp {
      def toJsCmd = "lift$.fold("+what.toJsCmd+", "+init.toJsCmd+", "+func.encJs+")"
    }

    def apply(what: JsExp, init: JsExp, func: AnonFunc): JsExp = new JsExp {
      def toJsCmd = "lift$.fold("+what.toJsCmd+", "+init.toJsCmd+", "+func.toJsCmd+")"
    }
  }

  object LjFlatMap extends MostLjFuncs {
    def funcName: String = "flatMap"
  }

  object LjSort extends MostLjFuncs {
    def funcName: String = "sort"

    def apply(obj: String): JsExp = new JsExp {
      def toJsCmd = "lift$."+funcName+"("+obj+")"
    }

    def apply(obj: JsExp): JsExp = new JsExp {
      def toJsCmd = "lift$."+funcName+"("+obj.toJsCmd+")"
    }
  }

  object FormToJSON {
    def apply(formId: String) =  new JsExp {
      def toJsCmd = LiftRules.jsArtifacts.formToJSON(formId).toJsCmd; 
    }
  }

  /**
   * A String (JavaScript encoded)
   */
  case class Str(str: String) extends JsExp {
    def toJsCmd = str.encJs
  }

  /**
   * A JavaScript method that takes parameters
   */
  case class JsFunc(method: String, params: JsExp*) extends JsMethod {
    def toJsCmd = params.map(_.toJsCmd).mkString(method+"(", ", ", ")")
  }

  /**
   * Put any JavaScript expression you want in here and the result will be
   * evaluated.
   */
  case class JsRaw(rawJsCmd: String) extends JsExp {
    def toJsCmd = rawJsCmd
  }

  case class JsVar(varName: String, andThen: String*) extends JsExp {
    def toJsCmd = varName + (if (andThen.isEmpty) ""
			     else andThen.mkString(".", ".", ""))
  }

  /**
   * A value that can be retrieved from an expression
   */
  case class JsVal(valueName: String) extends JsMethod {
    def toJsCmd = valueName
  }

  case object Id extends JsMethod {
    def toJsCmd = "id"
  }

  /*
  case object Class extends JsMethod {
    def toJsCmd = "class"
  }
  */

  case object Style extends JsMethod {
    def toJsCmd = "style"
  }

  case object Value extends JsMethod {
    def toJsCmd = "value"
  }

  case object JsFalse extends JsExp {
    def toJsCmd = "false"
  }

  case object JsNull extends JsExp {
    def toJsCmd = "null"
  }

  case object JsTrue extends JsExp {
    def toJsCmd = "true"
  }

  trait AnonFunc extends JsExp {
    def applied: JsExp = new JsExp {
      def toJsCmd = AnonFunc.this.toJsCmd + "()"
    }
  }

  object AnonFunc {
    def apply(in: JsCmd): AnonFunc = new JsExp with AnonFunc {
      def toJsCmd = "function() {"+in.toJsCmd+"}"
    }

    def apply(params: String, in: JsCmd): AnonFunc = new JsExp with AnonFunc {
      def toJsCmd = "function("+params+") {"+in.toJsCmd+"}"
    }
  }

  object JsObj {
    def apply(members: (String, JsExp)*): JsObj =
    new JsObj {
      def toJsCmd = members.map{case (n, v) => n.encJs+": "+v.toJsCmd}.mkString("{", ", ", "}\n")
      def props = members.toList
    }
  }

  case class JsLt(left: JsExp, right: JsExp) extends JsExp {
    def toJsCmd = left.toJsCmd + " < " + right.toJsCmd
  }

  case class JsGt(left: JsExp, right: JsExp) extends JsExp {
    def toJsCmd = left.toJsCmd + " > " + right.toJsCmd
  }

  case class JsEq(left: JsExp, right: JsExp) extends JsExp {
    def toJsCmd = left.toJsCmd + " == " + right.toJsCmd
  }

  case class JsNotEQ(left: JsExp, right: JsExp) extends JsExp {
    def toJsCmd = left.toJsCmd + " != " + right.toJsCmd
  }

  case class JsLtEq(left: JsExp, right: JsExp) extends JsExp {
    def toJsCmd = left.toJsCmd + " <= " + right.toJsCmd
  }

  case class JsGtEq(left: JsExp, right: JsExp) extends JsExp {
    def toJsCmd = left.toJsCmd + " >= " + right.toJsCmd
  }

}

trait HtmlFixer {
  def fixHtml(uid: String, content: NodeSeq): String =
  AltXML.toXML(Group(S.session.map(s => s.fixHtml(s.processSurroundAndInclude("JS SetHTML id: "+uid, content))).openOr(content)),
  false, true).encJs

}

trait JsCmd extends HtmlFixer {
  def &(other: JsCmd): JsCmd = JsCmds.CmdPair(this, other)
  def toJsCmd: String
}

object JsCmds {
  implicit def seqJsToJs(in: Seq[JsCmd]): JsCmd = in.foldLeft[JsCmd](Noop)(_ & _)

  object Script {
<<<<<<< HEAD
    def apply(script: JsCmd): NodeSeq = <script>{
      Unparsed(script.toJsCmd)
    }</script>
  }
  
  case class SetHtml(uid: String, content: NodeSeq) extends JsCmd {
    def toJsCmd = LiftRules.jsArtifacts.setHtml(uid, content).toJsCmd
=======
    def apply(script: JsCmd): NodeSeq =
    <script>{Unparsed("""
      // <![CDATA[
      """+script.toJsCmd+"""
      // ]]>""")
    }
    </script>
>>>>>>> eed19ec1
  }


  /**
  * Makes the parameter the selected HTML element on load of the page
  *
  * @param in the element that should have focus
  *
  * @return the element and a script that will give the element focus
  */
  object FocusOnLoad {
    def apply(in: Elem): NodeSeq = {
      val (elem, id) = findOrAddId(in)
      elem ++ Script(LiftRules.jsArtifacts.onLoad(Run("document.getElementById("+id.encJs+").focus();")))
    }
  }

object Function {
  def apply(name: String, params: List[String], body: JsCmd): JsCmd =
  new JsCmd {
    def toJsCmd = "function "+name+"("+
    params.mkString(", ")+""") {
    """+body.toJsCmd+"""
    }
"""
  }
}

  case class SetValById(id: String, right: JsExp) extends JsCmd {
    def toJsCmd = "document.getElementById("+id.encJs+").value = "+
    right.toJsCmd+";"
  }

  case class SetExp(left: JsExp, right: JsExp) extends JsCmd {
    def toJsCmd = left.toJsCmd + " = " + right.toJsCmd + ";"
  }

  case class JsCrVar(name: String, right: JsExp) extends JsCmd {
    def toJsCmd = "var "+name + " = "+right.toJsCmd + ";"
  }

  case class SetElemById(id: String, right: JsExp, then: String*) extends JsCmd {
    def toJsCmd = "document.getElementById("+id.encJs+")"+ (
    if (then.isEmpty) "" else then.mkString(".", ".", "")
    ) + " = "+right.toJsCmd + ";"
  }

  implicit def jsExpToJsCmd(in: JsExp) = in.cmd

  case class CmdPair(left: JsCmd, right: JsCmd) extends JsCmd {
    def toJsCmd = {
      val sb = new StringBuilder
      append(sb, this)
      sb.toString
    }

    private def append(sb: StringBuilder, cmd: JsCmd) {
      cmd match {
        case CmdPair(l, r) => append(sb, l)
        sb.append('\n')
        append(sb, r)

        case c => sb.append(c.toJsCmd)
      }
    }
  }

  trait HasTime {
    def time: Can[TimeSpan]
    def timeStr = time.map(_.millis.toString) openOr ""
  }

  case class After(time: TimeSpan, toDo: JsCmd) extends JsCmd {
    def toJsCmd = "setTimeout(function() {"+toDo.toJsCmd+"}, "+time.millis+");"
  }

  case class Alert(text: String) extends JsCmd {
    def toJsCmd = "alert("+text.encJs+");"
  }

  case class Run(text: String) extends JsCmd {
    def toJsCmd = text
  }

  case object _Noop extends JsCmd {
    def toJsCmd = ""
  }

  implicit def cmdToString(in: JsCmd): String = in.toJsCmd

  val Noop: JsCmd = _Noop

  case class JsTry(what: JsCmd, alert: Boolean) extends JsCmd {
    def toJsCmd = "try { "+what.toJsCmd+" } catch (e) {"+(if (alert) "alert(e);" else "")+"}"
  }

  case class RedirectTo(where: String) extends JsCmd {
    private val context = S.contextPath
    def toJsCmd = "window.location = "+S.encodeURL(context + where).encJs+";"
  }


  /**
  * Update a Select with new Options
  */
  case class ReplaceOptions(select: String, opts: List[(String, String)], dflt: Can[String]) extends JsCmd {
    def toJsCmd = """var x=document.getElementById("""+select.encJs+""");
    while (x.length > 0) {x.remove(0);}
    var y = null;
    """+
    opts.map{case (value, text) =>
      "y=document.createElement('option'); "+
	     "y.text = "+text.encJs+"; "+
	     "y.value = "+value.encJs+"; "+
	     (if (value == dflt) "y.selected = true; " else "") +
	     " try {x.add(y, null);} catch(e) {if (typeof(e) == 'object' && typeof(e.number) == 'number' && (e.number & 0xFFFF) == 5){ x.add(y,x.options.length); } } "
	   }.mkString("\n")
  }

  case object JsIf {
    def apply(condition: JsExp, body: JsExp):JsCmd = JE.JsRaw("if ( " + condition.toJsCmd  + " ) { " + body.toJsCmd + " }")

    def apply(condition: JsExp, bodyTrue: JsExp, bodyFalse: JsExp) : JsCmd =
      JE.JsRaw("if ( " + condition.toJsCmd  +" ) { " + bodyTrue.toJsCmd + " } else { " + bodyFalse.toJsCmd + " }")
  }

  case class JsWhile(condition: JsExp, body: JsExp) extends JsCmd {
    def toJsCmd = "while ( " + condition.toJsCmd + " ) { " + body.toJsCmd + " }"
  }

  case class JsWith(reference: String, body: JsExp) extends JsCmd {
    def toJsCmd = "with ( " + reference + " ) { " + body.toJsCmd + " }"
  }

  case class JsDoWhile(body: JsExp, condition: JsExp) extends JsCmd {
    def toJsCmd = "do { " + body.toJsCmd + " } while ( " + condition.toJsCmd + " )"
  }

  case class JsFor(initialExp: JsExp, condition: JsExp, incrementExp: JsExp, body: JsExp) extends JsCmd {
    def toJsCmd = "for ( " + initialExp.toJsCmd + "; " +
                             condition.toJsCmd + "; " +
                             incrementExp.toJsCmd + " ) { " + body.toJsCmd + " }"
  }

  case class JsForIn(initialExp: JsExp, reference: String, body: JsCmd) extends JsCmd {
    def toJsCmd = "for ( " + initialExp.toJsCmd + " in " + reference+ ") { " + body.toJsCmd + " }"
  }

  case object JsBreak extends JsCmd {
     def toJsCmd = "break"
  }

  case object JsContinue extends JsCmd {
     def toJsCmd = "continue"
  }

  case class JsReturn(in: JsExp) extends JsCmd {
     def toJsCmd = "return " + in.toJsCmd
  }


}


<|MERGE_RESOLUTION|>--- conflicted
+++ resolved
@@ -320,12 +320,6 @@
     def toJsCmd = "id"
   }
 
-  /*
-  case object Class extends JsMethod {
-    def toJsCmd = "class"
-  }
-  */
-
   case object Style extends JsMethod {
     def toJsCmd = "style"
   }
@@ -412,7 +406,6 @@
   implicit def seqJsToJs(in: Seq[JsCmd]): JsCmd = in.foldLeft[JsCmd](Noop)(_ & _)
 
   object Script {
-<<<<<<< HEAD
     def apply(script: JsCmd): NodeSeq = <script>{
       Unparsed(script.toJsCmd)
     }</script>
@@ -420,15 +413,6 @@
   
   case class SetHtml(uid: String, content: NodeSeq) extends JsCmd {
     def toJsCmd = LiftRules.jsArtifacts.setHtml(uid, content).toJsCmd
-=======
-    def apply(script: JsCmd): NodeSeq =
-    <script>{Unparsed("""
-      // <![CDATA[
-      """+script.toJsCmd+"""
-      // ]]>""")
-    }
-    </script>
->>>>>>> eed19ec1
   }
 
 
