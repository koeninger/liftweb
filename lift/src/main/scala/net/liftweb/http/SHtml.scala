/*
 * Copyright 2007-2008 WorldWide Conferencing, LLC
 *
 * Licensed under the Apache License, Version 2.0 (the "License");
 * you may not use this file except in compliance with the License.
 * You may obtain a copy of the License at
 *
 *    http://www.apache.org/licenses/LICENSE-2.0
 *
 * Unless required by applicable law or agreed to in writing,
 * software distributed under the License is distributed on an "AS IS" BASIS,
 * WITHOUT WARRANTIES OR CONDITIONS OF ANY KIND, either express or implied.
 * See the License for the specific language governing permissions
 * and limitations under the License.
 */
package net.liftweb.http;

import S._
import _root_.net.liftweb.util._
import _root_.net.liftweb.util.Helpers._
import _root_.net.liftweb.http.js._
import _root_.net.liftweb.http.js.AjaxInfo
import JE._
import JsCmds._
import _root_.scala.xml._

object SHtml {
  /**
   * Create an Ajax button. When it's pressed, the function is executed
   *
   * @param text -- the name/text of the button
   * @param func -- the function to execute when the button is pushed.  Return Noop if nothing changes on the browser.
   *
   * @return a button to put on your page
   */
  def ajaxButton(text: NodeSeq, func: () => JsCmd, attrs: (String, String)*): Elem =
<<<<<<< HEAD
    attrs.foldLeft(<button onclick={makeAjaxCall(Str(mapFunc(func)+"=true")).toJsCmd+"; return false;"}>{text}</button>)(_ % _)
=======
  attrs.foldLeft(<button onclick={makeAjaxCall(Str(mapFunc(func)+"=true")).toJsCmd+"; return false;"}
      >{text}</button>)(_ % _)
  // <input type="button" value={text}/> % ("onclick" -> makeAjaxCall(Str(mapFunc(func)+"=true")))
>>>>>>> aa7dbb9d

  /**
   * Create an Ajax button. When it's pressed, the function is executed
   *
   * @param text -- the name/text of the button
   * @param func -- the function to execute when the button is pushed.  Return Noop if nothing changes on the browser.
   *
   * @return a button to put on your page
   */
  def ajaxButton(text: String, func: () => JsCmd, attrs: (String, String)*): Elem =
  ajaxButton(Text(text), func, attrs :_*)
<<<<<<< HEAD
=======
  //    <button onclick={makeAjaxCall(Str(mapFunc(func)+"=true"))}>{text}</button>
>>>>>>> aa7dbb9d

  /**
   * create an anchor tag around a body which will do an AJAX call and invoke the function
   *
   * @param func - the function to invoke when the link is clicked
   * @param body - the NodeSeq to wrap in the anchor tag
   */
  def a(func: () => JsCmd, body: NodeSeq, attrs: (String, String)*): Elem = {
    val key = Helpers.nextFuncName
    addFunctionMap(key, (a: List[String]) => func())
    attrs.foldLeft(<lift:a key={key}>{body}</lift:a>)(_ % _)
  }

  def makeAjaxCall(in: JsExp): JsExp = new JsExp {
    def toJsCmd = "lift_ajaxHandler("+ in.toJsCmd+", null, null)"
  }

  /**
   * Create an anchor with a body and the function to be executed when the anchor is clicked
   */
  def a(body: NodeSeq, attrs: (String, String)*)(func: => JsCmd): Elem =
  a(() => func, body, attrs :_*)

  /**
   * Create an anchor that will run a JavaScript command when clicked
   */
  def a(body: NodeSeq, cmd: JsCmd, attrs: (String, String)*): Elem =
  attrs.foldLeft(<a href="javascript://"
      onclick={cmd.toJsCmd + "; return false;"}>{body}</a>)(_ % _)

  /**
   * Create a span that will run a JavaScript command when clicked
   */
  def span(body: NodeSeq, cmd: JsCmd, attrs: (String, String)*): Elem =
  attrs.foldLeft(<span onclick={cmd.toJsCmd}>{body}</span>)(_ % _)

  /**
   * Build a JavaScript function that will perform an AJAX call based on a value calculated in JavaScript
   * @param jsCalcValue -- the JavaScript to calculate the value to be sent to the server
   * @param func -- the function to call when the data is sent
   *
   * @return the JavaScript that makes the call
   */
  def ajaxCall(jsCalcValue: JsExp, func: String => JsCmd): JsExp = ajaxCall_*(jsCalcValue, SFuncHolder(func))

  /**
   * Build a JavaScript function that will perform an AJAX call based on a value calculated in JavaScript
   * @param jsCalcValue -- the JavaScript to calculate the value to be sent to the server
   * @param func -- the function to call when the data is sent
   *
   * @return the JavaScript that makes the call
   */
  private def ajaxCall_*(jsCalcValue: JsExp, func: AFuncHolder): JsExp =
  makeAjaxCall(JsRaw("'"+mapFunc(func)+"=' + "+jsCalcValue.toJsCmd))


  def toggleKids(head: Elem, visible: Boolean, func: () => Any, kids: Elem): NodeSeq = {
    val funcName = mapFunc(func)
    val (nk, id) = findOrAddId(kids)
    val rnk = if (visible) nk else nk % ("style" -> "display: none")
    val nh = head % ("onclick" -> (LiftRules.jsArtifacts.toggle(id).cmd & makeAjaxCall(JsRaw("'"+funcName+"=true'")).cmd))
    nh ++ rnk
  }

  /**
   * Create a JSON text widget that makes a JSON call on blur or "return".
   * Note that this is not "Stateful" and will be moved out of S at some
   * point.
   *
   * @param value - the initial value of the text field
   * @param json - takes a JsExp which describes how to recover the
   * value of the text field and returns a JsExp containing the thing
   * to execute on blur/return
   *
   * @return a text field
   */
  def jsonText(value: String, json: JsExp => JsCmd, attrs: (String, String)*): Elem = {
    (attrs.foldLeft(<input type="text" value={value}/>)(_ % _)) %
    ("onkeypress" -> """lift_blurIfReturn(event)""") %
    ("onblur" -> (json(JE.JsRaw("this.value"))))
  }

  /**
   * Create a JSON text widget that makes a JSON call on blur or "return".
   * Note that this is not "Stateful" and will be moved out of S at some
   * point.
   *
   * @param value - the initial value of the text field
   * @param cmd - the json command name
   * @param json - the JsonCall returned from S.buildJsonFunc
   *
   * @return a text field
   */
  def jsonText(value: String, cmd: String, json: JsonCall, attrs: (String, String)*): Elem =
  jsonText(value, exp => json(cmd, exp), attrs :_*)

  def ajaxText(value: String, func: String => JsCmd): Elem = ajaxText_*(value, SFuncHolder(func))

  private def ajaxText_*(value: String, func: AFuncHolder, attrs: (String, String)*): Elem = {
    val funcName = mapFunc(func)
    (attrs.foldLeft(<input type="text" value={value}/>)(_ % _)) %
    ("onkeypress" -> """lift_blurIfReturn(event)""") %
    ("onblur" -> makeAjaxCall(JsRaw("'" +funcName + "=' + encodeURIComponent(this.value)")))
  }

  def ajaxCheckbox(value: Boolean, func: Boolean => JsCmd, attrs: (String, String)*): Elem =
  ajaxCheckbox_*(value, LFuncHolder(in =>  func(in.exists(toBoolean(_)))), attrs :_*)

  private def ajaxCheckbox_*(value: Boolean, func: AFuncHolder, attrs: (String, String)*): Elem = {
    val funcName = mapFunc(func)
    (attrs.foldLeft(<input type="checkbox"/>)(_ % _)) %
    checked(value) %
    ("onclick" -> makeAjaxCall(JsRaw("'" + funcName+"='+this.checked")))
  }

  def ajaxSelect(opts: Seq[(String, String)], deflt: Box[String],
                 func: String => JsCmd, attrs: (String, String)*): Elem =
  ajaxSelect_*(opts, deflt, SFuncHolder(func), attrs :_*)

  private def ajaxSelect_*(opts: Seq[(String, String)],deflt: Box[String],
                           func: AFuncHolder, attrs: (String, String)*): Elem = {
    val vals = opts.map(_._1)
    val testFunc = LFuncHolder(in => in.filter(v => vals.contains(v)) match {case Nil => false case xs => func(xs)}, func.owner)
    val funcName = mapFunc(testFunc)

    (attrs.foldLeft(<select>{
            opts.flatMap{case (value, text) => (<option value={value}>{text}</option>) % selected(deflt.exists(_ == value))}
          }</select>)(_ % _)) % ("onchange" -> makeAjaxCall(JsRaw("'" + funcName+"='+this.options[this.selectedIndex].value")))
  }

  def ajaxInvoke(func: () => JsCmd): JsExp = makeAjaxCall(Str(mapFunc(NFuncHolder(func)) + "=true"))

  /**
   * Build a swappable visual element.  If the shown element is clicked on, it turns into the hidden element and when
   * the hidden element blurs, it swaps into the shown element.
   */
  def swappable(shown: Elem, hidden: Elem): Elem = {
    val (rs, sid) = findOrAddId(shown)
    val (rh, hid) = findOrAddId(hidden)
    val ui = LiftRules.jsArtifacts
    (<span>{rs % ("onclick" -> (ui.hide(sid).cmd &
                                ui.showAndFocus(hid).cmd & JsRaw("return false;")))}
        {dealWithBlur(rh % ("style" -> "display: none"), (ui.show(sid).cmd & ui.hide(hid).cmd))}
     </span>)
  }

  def swappable(shown: Elem, hidden: String => Elem): Elem = {
    val (rs, sid) = findOrAddId(shown)
    val hid = Helpers.nextFuncName
    val ui = LiftRules.jsArtifacts

    val rh = <span id={hid}>{hidden(ui.show(sid).toJsCmd + ";" + ui.hide(hid).toJsCmd + ";")}</span>
    (<span>{rs % ("onclick" -> (ui.hide(sid).toJsCmd + ";" + ui.show(hid).toJsCmd + "; return false;"))}{
          (rh % ("style" -> "display: none"))}</span>)
  }

  private def dealWithBlur(elem: Elem, blurCmd: String): Elem = {
    (elem \ "@onblur").toList match {
      case Nil => elem % ("onblur" -> blurCmd)
      case x :: xs => val attrs = elem.attributes.filter(_.key != "onblur")
        Elem(elem.prefix, elem.label, new UnprefixedAttribute("onblur", Text(blurCmd + x.text), attrs), elem.scope, elem.child :_*)
    }
  }


  /**
   * create an anchor tag around a body
   *
   * @param func - the function to invoke when the link is clicked
   * @param body - the NodeSeq to wrap in the anchor tag
   */
  def link(to: String, func: () => Any, body: NodeSeq,
           attrs: (String, String)*): Elem = {
    val key = mapFunc((a: List[String]) => {func(); true})
    attrs.foldLeft(<a href={to+"?"+key+"=_"}>{body}</a>)(_ % _)
  }

  private def makeFormElement(name: String, func: AFuncHolder,
                              attrs: (String, String)*): Elem =
  attrs.foldLeft(<input type={name} name={mapFunc(func)}/>)(_ % _)

  def text_*(value: String, func: AFuncHolder, attrs: (String, String)*): Elem =
  makeFormElement("text", func, attrs :_*) % new UnprefixedAttribute("value", Text(value), Null)

  def password_*(value: String, func: AFuncHolder, attrs: (String, String)*): Elem =
  makeFormElement("password", func, attrs :_*) % ("value" -> value)
  def hidden_*(func: AFuncHolder, attrs: (String, String)*): Elem =
  makeFormElement("hidden", func, attrs :_*) % ("value" -> "true")

  def submit_*(value: String, func: AFuncHolder, attrs: (String, String)*): Elem =
  makeFormElement("submit", func, attrs :_*) % ("value" -> value)

  def text(value: String, func: String => Any, attrs: (String, String)*): Elem =
  makeFormElement("text", SFuncHolder(func), attrs :_*) % new UnprefixedAttribute("value", Text(value), Null)

  def password(value: String, func: String => Any, attrs: (String, String)*): Elem =
  makeFormElement("password", SFuncHolder(func), attrs :_*) % new UnprefixedAttribute("value", Text(value), Null)

  def hidden(func: () => Any, attrs: (String, String)*): Elem =
  makeFormElement("hidden", NFuncHolder(func), attrs :_*) % ("value" -> "true")

  def submit(value: String, func: () => Any, attrs: (String, String)*): Elem =
  makeFormElement("submit", NFuncHolder(func), attrs :_*) %
  new UnprefixedAttribute("value", Text(value), Null)

  def ajaxForm(body: NodeSeq) = (<lift:form>{body}</lift:form>)
  def ajaxForm(onSubmit: JsCmd, body: NodeSeq) = (<lift:form onsubmit={onSubmit.toJsCmd}>{body}</lift:form>)
  def ajaxForm(body: NodeSeq, onSubmit: JsCmd) = (<lift:form onsubmit={onSubmit.toJsCmd}>{body}</lift:form>)

  def jsonForm(jsonHandler: JsonHandler, body: NodeSeq): NodeSeq = jsonForm(jsonHandler, Noop, body)
  def jsonForm(jsonHandler: JsonHandler, onSubmit: JsCmd, body: NodeSeq): NodeSeq = {
    val id = Helpers.nextFuncName
    <form onsubmit={(onSubmit & jsonHandler.call("processForm", FormToJSON(id)) & JsReturn(false)).toJsCmd} id={id}>
      {body}
    </form>
  }

  private[http] def secureOptions[T](options: Seq[(T, String)], default: Box[T],
                                     onSubmit: T => Unit) = {
    val secure = options.map{case (obj, txt) => (obj, randomString(20), txt)}
    val defaultNonce = default.flatMap(d => secure.find(_._1 == d).map(_._2))
    val nonces = secure.map{case (obj, nonce, txt) => (nonce, txt)}
    def process(nonce: String): Unit =
    secure.find(_._2 == nonce).map(x => onSubmit(x._1))
    (nonces, defaultNonce, SFuncHolder(process))
  }

  /**
   * Create a select box based on the list with a default value and the function to be executed on
   * form submission
   *
   * @param opts -- the options.  A list of value and text pairs (value, text to display)
   * @param deflt -- the default value (or Empty if no default value)
   * @param func -- the function to execute on form submission
   */
  def select(opts: Seq[(String, String)], deflt: Box[String], func: String => Any, attrs: (String, String)*): Elem =
  select_*(opts, deflt, SFuncHolder(func), attrs :_*)

  /**
   * Create a select box based on the list with a default value and the function
   * to be executed on form submission
   *
   * @param options  -- a list of value and text pairs (value, text to display)
   * @param default  -- the default value (or Empty if no default value)
   * @param onSubmit -- the function to execute on form submission
   */
  def selectObj[T](options: Seq[(T, String)], default: Box[T],
                   onSubmit: T => Unit, attrs: (String, String)*): Elem = {
    val (nonces, defaultNonce, secureOnSubmit) =
    secureOptions(options, default, onSubmit)

    select_*(nonces, defaultNonce, secureOnSubmit, attrs:_*)
  }

  /**
   * Create a select box based on the list with a default value and the function to be executed on
   * form submission
   *
   * @param opts -- the options.  A list of value and text pairs
   * @param deflt -- the default value (or Empty if no default value)
   * @param func -- the function to execute on form submission
   */
  def select_*(opts: Seq[(String, String)],deflt: Box[String],
               func: AFuncHolder, attrs: (String, String)*): Elem = {
    val vals = opts.map(_._1)
    val testFunc = LFuncHolder(in => in.filter(v => vals.contains(v)) match {case Nil => false case xs => func(xs)}, func.owner)

    attrs.foldLeft(<select name={mapFunc(testFunc)}>{
          opts.flatMap{case (value, text) => (<option value={value}>{text}</option>) % selected(deflt.exists(_ == value))}
        }</select>)(_ % _)
  }

  /**
   * Create a select box based on the list with a default value and the function to be executed on
   * form submission.  No check is made to see if the resulting value was in the original list.
   * For use with DHTML form updating.
   *
   * @param opts -- the options.  A list of value and text pairs
   * @param deflt -- the default value (or Empty if no default value)
   * @param func -- the function to execute on form submission
   */
  def untrustedSelect(opts: Seq[(String, String)], deflt: Box[String],
                      func: String => Any, attrs: (String, String)*): Elem =
  untrustedSelect_*(opts, deflt, SFuncHolder(func))

  /**
   * Create a select box based on the list with a default value and the function to be executed on
   * form submission.  No check is made to see if the resulting value was in the original list.
   * For use with DHTML form updating.
   *
   * @param opts -- the options.  A list of value and text pairs
   * @param deflt -- the default value (or Empty if no default value)
   * @param func -- the function to execute on form submission
   */
  def untrustedSelect_*(opts: Seq[(String, String)],deflt: Box[String],
                        func: AFuncHolder, attrs: (String, String)*): Elem = {
    attrs.foldLeft(<select name={mapFunc(func)}>{
          opts.flatMap{case (value, text) => (<option value={value}>{text}</option>) % selected(deflt.exists(_ == value))}
        }</select>)(_ % _)
  }


  private def selected(in: Boolean) = if (in) new UnprefixedAttribute("selected", "selected", Null) else Null

  def multiSelect(opts: Seq[(String, String)], deflt: Seq[String],
                  func: String => Any, attrs: (String, String)*): Elem =
  multiSelect_*(opts, deflt, SFuncHolder(func), attrs :_*)

  def multiSelect_*(opts: Seq[(String, String)],
                    deflt: Seq[String],
                    func: AFuncHolder, attrs: (String, String)*): Elem =
  attrs.foldLeft(<select multiple="true" name={mapFunc(func)}>{
        opts.flatMap(o => (<option value={o._1}>{o._2}</option>) % selected(deflt.contains(o._1)))
      }</select>)(_ % _)


  def textarea(value: String, func: String => Any, attrs: (String, String)*): Elem =
  textarea_*(value, SFuncHolder(func), attrs :_*)

  def textarea_*(value: String, func: AFuncHolder, attrs: (String, String)*): Elem =
  attrs.foldLeft(<textarea name={mapFunc(func)}>{value}</textarea>)(_ % _)

  def radio(opts: Seq[String], deflt: Box[String], func: String => Any,
            attrs: (String, String)*): ChoiceHolder[String] =
  radio_*(opts, deflt, SFuncHolder(func), attrs :_*)

  def radio_*(opts: Seq[String], deflt: Box[String],
              func: AFuncHolder, attrs: (String, String)*): ChoiceHolder[String] = {
    val name = mapFunc(func)
    val itemList = opts.map(v => ChoiceItem(v,
                                            attrs.foldLeft(<input type="radio" name={name} value={v}/>)(_ % _) %
                                            checked(deflt.filter((s: String) => s == v).isDefined)))
    ChoiceHolder(itemList)
  }

  def fileUpload(func: FileParamHolder => Any): Elem = <input type="file" name={mapFunc(BinFuncHolder(func))} />

  case class ChoiceItem[T](key: T, xhtml: NodeSeq)

  case class ChoiceHolder[T](items: Seq[ChoiceItem[T]]) {
    def apply(in: T) = items.filter(_.key == in).first.xhtml
    def apply(in: Int) = items(in).xhtml
    def map[A](f: ChoiceItem[T] => A) = items.map(f)
    def flatMap[A](f: ChoiceItem[T] => Iterable[A]) = items.flatMap(f)
    def filter(f: ChoiceItem[T] => Boolean) = items.filter(f)
    def toForm: NodeSeq = flatMap(c => (<span>{c.xhtml}&nbsp;{c.key.toString}<br /></span>))
  }

  private def checked(in: Boolean) = if (in) new UnprefixedAttribute("checked", "checked", Null) else Null
  private def setId(in: Box[String]) = in match { case Full(id) => new UnprefixedAttribute("id", Text(id), Null); case _ => Null}

  def checkbox[T](possible: Seq[T], actual: Seq[T], func: Seq[T] => Any, attrs: (String, String)*): ChoiceHolder[T] = {
    val len = possible.length
    val name = mapFunc(LFuncHolder( (strl: List[String]) => {func(strl.map(toInt(_)).filter(x =>x >= 0 && x < len).map(possible(_))); true}))

    ChoiceHolder(possible.toList.zipWithIndex.map(p =>
        ChoiceItem(p._1,
                   attrs.foldLeft(<input type="checkbox" name={name} value={p._2.toString}/>)(_ % _) %
                   checked(actual.contains(p._1)) ++ (if (p._2 == 0) (<input type="hidden" name={name} value="-1"/>) else Nil))))
  }

  /**
   * Defines a new checkbox set to {@code value} and running {@code func} when the
   * checkbox is submitted.
   */
  def checkbox(value: Boolean, func: Boolean => Any, attrs: (String, String)*): NodeSeq = {
    checkbox_id(value, func, Empty, attrs :_*)
  }

  /**
   * Defines a new checkbox set to {@code value} and running {@code func} when the
   * checkbox is submitted. Has an id of {@code id}.
   */
  def checkbox_id(value: Boolean, func: Boolean => Any,
                  id: Box[String], attrs: (String, String)*): NodeSeq = {
    def from(f: Boolean => Any): List[String] => Boolean = (in: List[String]) => {
      f(in.exists(toBoolean(_)))
      true
    }
    checkbox_*(value, LFuncHolder(from(func)), id, attrs :_*)
  }

  def checkbox_*(value: Boolean, func: AFuncHolder, id: Box[String],
                 attrs: (String, String)*): NodeSeq = {
    val name = mapFunc(func)
    (<input type="hidden" name={name} value="false"/>) ++
    (attrs.foldLeft(<input type="checkbox" name={name} value="true" />)(_ % _) % checked(value) % setId(id))
  }

}<|MERGE_RESOLUTION|>--- conflicted
+++ resolved
@@ -34,13 +34,7 @@
    * @return a button to put on your page
    */
   def ajaxButton(text: NodeSeq, func: () => JsCmd, attrs: (String, String)*): Elem =
-<<<<<<< HEAD
     attrs.foldLeft(<button onclick={makeAjaxCall(Str(mapFunc(func)+"=true")).toJsCmd+"; return false;"}>{text}</button>)(_ % _)
-=======
-  attrs.foldLeft(<button onclick={makeAjaxCall(Str(mapFunc(func)+"=true")).toJsCmd+"; return false;"}
-      >{text}</button>)(_ % _)
-  // <input type="button" value={text}/> % ("onclick" -> makeAjaxCall(Str(mapFunc(func)+"=true")))
->>>>>>> aa7dbb9d
 
   /**
    * Create an Ajax button. When it's pressed, the function is executed
@@ -52,10 +46,6 @@
    */
   def ajaxButton(text: String, func: () => JsCmd, attrs: (String, String)*): Elem =
   ajaxButton(Text(text), func, attrs :_*)
-<<<<<<< HEAD
-=======
-  //    <button onclick={makeAjaxCall(Str(mapFunc(func)+"=true"))}>{text}</button>
->>>>>>> aa7dbb9d
 
   /**
    * create an anchor tag around a body which will do an AJAX call and invoke the function
