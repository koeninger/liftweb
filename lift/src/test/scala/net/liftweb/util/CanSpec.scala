--- conflicted
+++ resolved
@@ -225,41 +225,22 @@
     }
   }
   "A boolean Can" can {
-<<<<<<< HEAD
     "use the %? method to create a Failure from a false boolean condition" in {
       false %? "condition not satisfied" must_== Failure("condition not satisfied", Empty, Nil)
     }
+
     "use the %? method to stay as a Full(true) if the condition is true" in {
       true %? "condition not satisfied" must_== Full(true)
     }
+
     "use the >? method to chain condition tests and collect failure messages" in {
       true %? "cond1 ko" >? false %? "cond2 ko" must_== Failure("cond2 ko", Empty, Nil)
     }
+
     "use the >? method to chain condition tests and collect failure messages" in {
       true %? "cond1 ko" >? false %? "cond2 ko" >?
      true %? "cond3 ko" >? false %? "cond4 ko" must beLike { case f: Failure =>
        f.messages must_== List("cond2 ko", "cond4 ko") }
-=======
-    val id = (b: Boolean) => b
-    "be created from a boolean condition. It is a Full(true) can if the condition is true" in {
-      true.map(id) must_== Full(true)
-    }
-    "be created from a boolean condition. It is an Empty can if the condition is false" in {
-      false.map(id) must_== Empty
-    }
-    "use the ?~ method to create a Failure from a false boolean condition" in {
-      false ?~("condition not satisfied") must_== Failure("condition not satisfied", Empty, Nil)
-    }
-    "use the ?~ method to stay as a Full(true) if the condition is true" in {
-      true ?~("condition not satisfied") must_== Full(true)
-    }
-    "use the ?~! method to chain condition tests and collect failure messages" in {
-      true ?~ "cond1 ko" ?~!(false, "cond2 ko") must_== Failure("cond2 ko", Empty, Nil)
-    }
-    "use the ?~! method to chain condition tests and collect failure messages" in {
-      true ?~ "cond1 ko" ?~!(false, "cond2 ko") ?~!
-     (true, "cond3 ko") ?~!(false, "cond4 ko") must beLike { case f: Failure => f.messages must_== List("cond2 ko", "cond4 ko") }
->>>>>>> 66c4b6c2
     }
   }
 }
