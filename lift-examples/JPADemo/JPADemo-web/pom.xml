<project xmlns="http://maven.apache.org/POM/4.0.0" xmlns:xsi="http://www.w3.org/2001/XMLSchema-instance" xsi:schemaLocation="http://maven.apache.org/POM/4.0.0 http://maven.apache.org/maven-v4_0_0.xsd">
  <modelVersion>4.0.0</modelVersion>

  <parent>
    <groupId>net.liftweb</groupId>
    <artifactId>JPADemo-Master</artifactId>
    <version>1.1-SNAPSHOT</version>
    <relativePath>../pom.xml</relativePath>
  </parent>

  <artifactId>JPADemo-web</artifactId>
  <packaging>war</packaging>
  <name>JPADemo-web</name>

  <dependencies>
    <dependency>
      <groupId>org.mortbay.jetty</groupId>
      <artifactId>jetty</artifactId>
      <version>[6.1.6,6.1.19)</version>
      <scope>test</scope>
    </dependency>
    <!-- for LiftConsole -->
    <dependency>
      <groupId>org.scala-lang</groupId>
      <artifactId>scala-compiler</artifactId>
      <version>${scala.version}</version>
      <scope>test</scope>
    </dependency>
    <dependency>
      <groupId>${pom.groupId}</groupId>
      <artifactId>JPADemo-spa</artifactId>
      <version>${pom.version}</version>
    </dependency>
    <dependency>
      <groupId>${pom.groupId}</groupId>
      <artifactId>lift-core</artifactId>
      <version>${pom.version}</version>
    </dependency>
    <dependency>
      <groupId>${pom.groupId}</groupId>
      <artifactId>lift-jpa</artifactId>
      <version>${pom.version}</version>
    </dependency>
    <dependency>
      <groupId>org.slf4j</groupId>
      <artifactId>slf4j-simple</artifactId>
      <version>${slf4j.version}</version>
      <!-- Alternative to slf4j-simple. See: http://www.slf4j.org/legacy.html#log4j-over-slf4j -->
      <!--<artifactId>slf4j-log4j12</artifactId>-->
<<<<<<< HEAD
      <!-- <version>1.4.2</version> -->
      <scope>runtime</scope>
=======
      <version>1.4.2</version>
>>>>>>> 7b051df7
    </dependency>
  </dependencies>

  <build>
    <plugins>
      <plugin>
        <groupId>org.mortbay.jetty</groupId>
        <artifactId>maven-jetty-plugin</artifactId>
        <configuration>
          <contextPath>/</contextPath>
          <scanIntervalSeconds>5</scanIntervalSeconds>
          <connectors>
            <connector implementation="org.mortbay.jetty.nio.SelectChannelConnector">
              <port>9090</port>
              <maxIdleTime>60000</maxIdleTime>
            </connector>
          </connectors>
        </configuration>
      </plugin>
      <plugin>
        <groupId>net.sf.alchim</groupId>
        <artifactId>yuicompressor-maven-plugin</artifactId>
        <executions>
          <execution>
            <goals>
              <goal>compress</goal>
            </goals>
          </execution>
        </executions>
        <configuration>
          <nosuffix>true</nosuffix>
        </configuration>
      </plugin>
      <plugin>
	<artifactId>maven-surefire-plugin</artifactId>
	<configuration>
	  <redirectTestOutputToFile>true</redirectTestOutputToFile>
	</configuration>
      </plugin>
    </plugins>
  </build>
</project><|MERGE_RESOLUTION|>--- conflicted
+++ resolved
@@ -47,12 +47,9 @@
       <version>${slf4j.version}</version>
       <!-- Alternative to slf4j-simple. See: http://www.slf4j.org/legacy.html#log4j-over-slf4j -->
       <!--<artifactId>slf4j-log4j12</artifactId>-->
-<<<<<<< HEAD
       <!-- <version>1.4.2</version> -->
       <scope>runtime</scope>
-=======
       <version>1.4.2</version>
->>>>>>> 7b051df7
     </dependency>
   </dependencies>
 
