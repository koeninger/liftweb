--- conflicted
+++ resolved
@@ -54,12 +54,7 @@
          http://maven.apache.org/guides/introduction/introduction-to-the-pom.html#Available_Variables -->
     <!--<maven.build.timestamp.format/>-->
 
-<<<<<<< HEAD
-    <!--<scala.version>[2.7.5,2.7.6),(2.7.6,2.7.7]</scala.version>-->
     <scala.version>2.8.0.Beta1-RC6</scala.version>
-=======
-    <scala.version>2.7.7</scala.version>
->>>>>>> 8d4a0827
     <slf4j.version>[1.5.6,)</slf4j.version>
 
     <!-- vscaladoc settings -->
