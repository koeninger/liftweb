--- conflicted
+++ resolved
@@ -190,29 +190,6 @@
     def toJsCmd = (ElemById(id) ~> Parent).toJsCmd
   }
 
-<<<<<<< HEAD
-=======
-  /**
-   * Replaces the node having the provided id with the markup given by node
-   *
-   * @param id - the id of the node that will be replaces
-   * @param node - the new node
-   */
-  case class Replace(id: String, node: NodeSeq) extends JsExp {
-    def toJsCmd = {
-      val funcName = "f_" + Helpers.nextFuncName
-      val toBeReplaced = "v_" + Helpers.nextFuncName
-
-      (JsCmds.JsCrVar(funcName, Jx(node).toJs) &
-              JsCmds.JsCrVar(toBeReplaced, ElemById(id)) &
-              JE.JsRaw(toBeReplaced + ".parentNode.insertBefore(" + funcName + ", " + toBeReplaced + ");").cmd &
-              JE.JsRaw(toBeReplaced + ".parentNode.removeChild(" + toBeReplaced + ");").cmd
-              ).toJsCmd
-    }
-  }
-
-
->>>>>>> 0538bd6d
   object LjSwappable {
     def apply(visible: JsExp, hidden: JsExp): JxBase = {
       new JxNodeBase {
@@ -469,14 +446,9 @@
    * to capture the bound functions
    */
   protected def fixHtml(uid: String, content: NodeSeq): String =
-<<<<<<< HEAD
-  AltXML.toXML(Group(S.session.map(s => s.fixHtml(s.processSurroundAndInclude("JS SetHTML id: "+uid, content))).openOr(content)), 
-               false, true, S.ieMode).encJs
-=======
     AltXML.toXML(Group(S.session.map(s => s.fixHtml(s.processSurroundAndInclude("JS SetHTML id: " + uid, content))).openOr(content)),
       false, true, S.ieMode).encJs
 
->>>>>>> 0538bd6d
 }
 
 trait JsCmd extends HtmlFixer with ToJsCmd {
