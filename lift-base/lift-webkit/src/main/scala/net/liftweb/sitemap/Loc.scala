/*
 * Copyright 2007-2009 WorldWide Conferencing, LLC
 *
 * Licensed under the Apache License, Version 2.0 (the "License");
 * you may not use this file except in compliance with the License.
 * You may obtain a copy of the License at
 *
 *    http://www.apache.org/licenses/LICENSE-2.0
 *
 * Unless required by applicable law or agreed to in writing,
 * software distributed under the License is distributed on an "AS IS" BASIS,
 * WITHOUT WARRANTIES OR CONDITIONS OF ANY KIND, either express or implied.
 * See the License for the specific language governing permissions
 * and limitations under the License.
 */
package net.liftweb
package sitemap

import _root_.net.liftweb.http._
import _root_.net.liftweb.common._
import _root_.net.liftweb.util._
import Helpers._
import auth._

import _root_.scala.xml.{NodeSeq, Text}

/**
 * A menu location
 */
trait Loc[T] {
  def name: String

  def link: Loc.Link[T]

  def text: Loc.LinkText[T]

  def overrideValue: Box[T] = Empty

  object requestValue extends RequestVar[Box[T]](Empty) {
    override val __nameSalt = randomString(10)
  }

  def defaultValue: Box[T]

  def currentValue: Box[T] = overrideValue or requestValue.is or defaultValue

  def childValues: List[T] = Nil

  def params: List[Loc.LocParam[T]]

  def allParams: List[Loc.LocParam[T]] = params ::: siteMap.globalParams

  private lazy val _placeHolder_? = allParams.contains(Loc.PlaceHolder)

  def placeHolder_? : Boolean = _placeHolder_?

  private lazy val _hideIfNoKids_? = allParams.contains(Loc.HideIfNoKids)

  def hideIfNoKids_? = placeHolder_? || _hideIfNoKids_?

  def siteMap: SiteMap = _menu.siteMap

  def createDefaultLink: Option[NodeSeq] = currentValue.flatMap(p => link.createLink(p)).toOption

  def createLink(in: T): Option[NodeSeq] = link.createLink(in).toOption

  override def toString = "Loc("+name+", "+link+", "+text+", "+params+")"

  type LocRewrite =  Box[PartialFunction[RewriteRequest, (RewriteResponse, T)]]

  def rewrite: LocRewrite = Empty

  def rewritePF: Box[LiftRules.RewritePF] = rewrite.map(
    rw =>
    new NamedPartialFunction[RewriteRequest, RewriteResponse] {
      def functionName = rw match {
        case rw: NamedPartialFunction[_, _] => rw.functionName
        case _ => "Unnamed"
      }

      def isDefinedAt(in: RewriteRequest) = rw.isDefinedAt(in)

      def apply(in: RewriteRequest): RewriteResponse = {
        val (ret, param) = rw.apply(in)
        requestValue.set(Full(param))
        ret
      }
    }
  )

  type SnippetTest = PartialFunction[(String, Box[T]), NodeSeq => NodeSeq]

  def snippets: SnippetTest = Map.empty

  lazy val calcSnippets: SnippetTest = {
    def buildPF(in: Loc.Snippet): PartialFunction[String, NodeSeq => NodeSeq] = {
      new PartialFunction[String, NodeSeq => NodeSeq] {
        def isDefinedAt(s: String) = s == in.name
        def apply(s: String): NodeSeq => NodeSeq = {
          if (isDefinedAt(s)) in.func
          else throw new MatchError()
        }
      }
    }

    val singles = (
      allParams.flatMap{ case v: Loc.Snippet => Some(v);     case _ => None }.toList.map(buildPF) :::
      allParams.flatMap{ case v: Loc.LocSnippets => Some(v); case _ => None }.toList
    )

    if (singles.isEmpty) Map.empty
    else {
      val func: PartialFunction[String, NodeSeq => NodeSeq] = singles match {
        case pf :: Nil => pf
        case pfs => pfs.reduceLeft[PartialFunction[String, NodeSeq => NodeSeq]](_ orElse _)
      }

      new SnippetTest {
        def isDefinedAt(in: (String, Box[T])): Boolean = func.isDefinedAt(in._1)
        def apply(in: (String, Box[T])): NodeSeq => NodeSeq = func.apply(in._1)
      }
    }
  }

  def snippet(name: String): Box[NodeSeq => NodeSeq] = {
    val test = (name, requestValue.is)

    if ((snippets orElse calcSnippets).isDefinedAt(test)) Full((snippets orElse calcSnippets)(test))
    else Empty
  }

  protected object accessTestRes extends RequestVar[Either[Boolean, Box[() => LiftResponse]]](_testAccess) {
    override val __nameSalt = randomString(10)
  }

  def testAccess: Either[Boolean, Box[() => LiftResponse]] = accessTestRes.is

  protected def _testAccess: Either[Boolean, Box[() => LiftResponse]] = {
    def testParams(what: List[Loc.LocParam[T]]): Either[Boolean, Box[() => LiftResponse]] = what match {
      case Nil => Left(true)

      case Loc.If(test, msg) :: xs => if (!test()) Right(Full(msg)) else testParams(xs)
      case Loc.IfValue(test, msg) :: xs => if (!test(currentValue)) Right(Full(msg)) else testParams(xs)

      case Loc.Unless(test, msg) :: xs => if (test()) Right(Full(msg)) else testParams(xs)
      case Loc.UnlessValue(test, msg) :: xs => if (test(currentValue)) Right(Full(msg)) else testParams(xs)

      case Loc.TestAccess(func) :: xs =>
        func() match {
          case Full(resp) => Right(Full(() => resp))
          case _ => testParams(xs)
        }

      case Loc.TestValueAccess(func) :: xs =>
        func(currentValue) match {
          case Full(resp) => Right(Full(() => resp))
          case _ => testParams(xs)
        }

      case x :: xs => testParams(xs)
    }

    testParams(allParams) match {
      case Left(true) => _menu.testParentAccess
      case x => x
    }
  }

  def earlyResponse: Box[LiftResponse] = {
    def early(what: List[Loc.LocParam[T]]): Box[LiftResponse] = what match {
      case Nil => Empty

      case Loc.EarlyResponse(func) :: xs =>
        func() match {
          case Full(r) => Full(r)
          case _ => early(xs)
        }

      case x :: xs => early(xs)
    }

    early(allParams)
  }

  /**
   * This method can be overridden to provide a template for this Loc
   */
  def calcTemplate: Box[NodeSeq] = Empty

  /**
   * The first Loc.Template or Loc.ValueTemplate in the param list.
   */
  def paramTemplate: Box[NodeSeq] =
<<<<<<< HEAD
    allParams.flatMap { 
      case Loc.Template(f) => Some(f()); 
      case Loc.ValueTemplate(f) => Some(f(currentValue)); 
      case _ => None 
    }.headOption
=======
    allParams.flatMap {
      case Loc.Template(f) => Some(f());
      case Loc.ValueTemplate(f) => Some(f(currentValue));
      case _ => None
    }.firstOption
>>>>>>> 8d4a0827

  /**
   * The template assocaited with this Loc, if any. Any Loc.Template
   * or Loc.ValueTemplate parameter will take precedence over a value returned
   * by the calcTemplate method.
   */
  def template: Box[NodeSeq] = paramTemplate or calcTemplate

  /**
   * The first Loc.Title in the param list.
   */
<<<<<<< HEAD
  lazy val paramTitle: Box[T => NodeSeq] = 
    allParams.flatMap { 
      case Loc.Title(f) => Some(f); 
      case _ => None 
    }.headOption
=======
  lazy val paramTitle: Box[T => NodeSeq] =
    allParams.flatMap {
      case Loc.Title(f) => Some(f);
      case _ => None
    }.firstOption
>>>>>>> 8d4a0827

  /**
   * The title to be displayed for the value associated with this Loc.
   * Any Loc.Title parameter will take precedence over the
   * value returned by the linkText method.
   */
  def title(in: T): NodeSeq = paramTitle.map(_.apply(in)) openOr linkText(in)

  /**
   * The title of the location given the current value associated with this Loc.
   * If no current value is available, this will use the name of this Loc
   * as the title.
   */
  def title: NodeSeq = currentValue.map(title _) openOr Text(name)

  /**
   * The link text to be displayed for a value of type T
   */
  def linkText(in: T): NodeSeq = text.text(in)

  /**
   * The title of the location given the current value associated with this Loc
   */
  def linkText: Box[NodeSeq] = currentValue.map(linkText _)

  private var _menu: Menu = _

  private[sitemap] def menu_=(m: Menu) {
    _menu = m
    m.siteMap.addLoc(this)
  }

  def menu = _menu

  private def testAllParams(params: List[Loc.LocParam[T]], req: Req): Boolean = {
    params.forall {
      case Loc.Test(test) => test(req)
      case _ => true
    }
  }

  def doesMatch_?(req: Req): Boolean = {
    if (link.isDefinedAt(req)) {
      link(req) match {
        case Full(x) if testAllParams(allParams, req) => x
        case Full(x) => false
        case x => x.openOr(false)
      }
    } else false
  }

  def breadCrumbs: List[Loc[_]] = _menu.breadCrumbs ::: List(this)

  def buildKidMenuItems(kids: Seq[Menu]): List[MenuItem] = {
    kids.toList.flatMap(_.loc.buildItem(Nil, false, false)) ::: supplimentalKidMenuItems
  }

  def supplimentalKidMenuItems: List[MenuItem] =
    for (p <- childValues; l <- link.createLink(p))
      yield MenuItem(
        text.text(p),
        l, Nil, false, false,
        allParams.flatMap {
          case v: Loc.LocInfo[_] => List(v())
          case _ => Nil
        }
      )

  def buildMenu: CompleteMenu = {
    CompleteMenu(_menu.buildUpperLines(_menu, _menu, buildKidMenuItems(_menu.kids)))
  }

  private[liftweb] def buildItem(kids: List[MenuItem], current: Boolean, path: Boolean): Box[MenuItem] =
    (calcHidden(kids), testAccess) match {
      case (false, Left(true)) => {
          for {p <- (overrideValue or requestValue.is or defaultValue)
               t <- link.createLink(p)}
          yield new MenuItem(
            text.text(p),
            t, kids, current, path,
            allParams.flatMap {
              case v: Loc.LocInfo[_] => List(v())
              case _ => Nil
            },
            placeHolder_?
          )
        }

      case _ => Empty
    }

  protected def calcHidden(kids: List[MenuItem]) = hidden || (hideIfNoKids_? && kids.isEmpty)

  private lazy val _hidden = allParams.contains(Loc.Hidden)

  def hidden = _hidden

  private lazy val groupSet: Set[String] =
    Set(allParams.flatMap{case s: Loc.LocGroup => s.group case _ => Nil} :_*)

  def inGroup_?(group: String): Boolean = groupSet.contains(group)

  def init() {
    params.foreach(_ onCreate(this))
  }

}


/**
 * The Loc companion object, complete with a nice constructor
 */
object Loc {
  type FailMsg = () => LiftResponse

  /**
   * Create a Loc (Location) instance
   *
   * @param name -- the name of the location.  This must be unique across your entire sitemap.
   * It's used to look up a menu item in order to create a link to the menu on a page.
   * @param link -- the Link to the page
   * @param text -- the text to display when the link is displayed
   * @param params -- access test, title calculation, etc.
   */
  def apply(name: String, link: Link[Unit], text: LinkText[Unit], params: LocParam[Unit]*): Loc[Unit] = UnitLoc(name, link, text, params.toList)
  def apply(name: String, link: Link[Unit], text: LinkText[Unit], params: List[LocParam[Unit]]): Loc[Unit] = UnitLoc(name, link, text, params)

  private case class UnitLoc(
    override val name: String,
    override val link: Link[Unit],
    override val text: LinkText[Unit],
    override val params: List[LocParam[Unit]]
  ) extends Loc[Unit] {
    override val defaultValue: Box[Unit] = Full(())

    init()
  }

  case class DataLoc[T](
    override val name: String,
    override val link: Link[T],
    override val text: LinkText[T],
    override val defaultValue: Box[T],
    xparams: LocParam[T]*
  ) extends Loc[T] {
    override val params = xparams.toList

    init()
  }


  /**
   * Algebraic data type for parameters that modify handling of a Loc
   * in a SiteMap
   */
  sealed trait LocParam[-T] {
    def onCreate(loc: Loc[_]){
    }
  }

  /**
   * A type alias for LocParam instances that are applicable to any Loc
   */
  type AnyLocParam = LocParam[Any]

  /**
   * Indicates that the path denominated by Loc requires HTTP authentication
   * and only a user assigned to this role or to a role that is child-of this role
   * can access it.
   */
  case class HttpAuthProtected(role: () => Box[Role]) extends AnyLocParam {

    override def onCreate(loc: Loc[_]) {
      LiftRules.httpAuthProtectedResource.append(
        new LiftRules.HttpAuthProtectedResourcePF() {
          def isDefinedAt(in: ParsePath) = in.partPath == loc.link.uriList
          def apply(in: ParsePath): Box[Role] = role()
        }
      )
    }
  }

  /**
   * Allows you to generate an early response for the location rather than
   * going through the whole Lift XHTML rendering pipeline
   */
  case class EarlyResponse(func: () => Box[LiftResponse]) extends AnyLocParam

  /**
   * Tests to see if the request actually matches the requirements for access to
   * the page.  For example, if a parameter is missing from the request, this
   * is a good way to restrict access to the page.
   */
  case class Test(test: Req => Boolean) extends AnyLocParam

  /**
   * If the test returns True, the page can be accessed, otherwise,
   * the result of FailMsg will be sent as a response to the browser.
   * If the Loc cannot be accessed, it will not be displayed in menus.
   *
   * @param test -- the function that tests access to the page
   * @param failMsg -- what to return the the browser (e.g., 304, etc.) if
   * the page is accessed.
   */
  case class If(test: () => Boolean, failMsg: FailMsg) extends AnyLocParam
  case class IfValue[T](test: Box[T] => Boolean, failMsg: FailMsg) extends LocParam[T]

  /**
   * Unless the test returns True, the page can be accessed, otherwise,
   * the result of FailMsg will be sent as a response to the browser.
   * If the Loc cannot be accessed, it will not be displayed in menus.
   *
   * @param test -- the function that tests access to the page
   * @param failMsg -- what to return the the browser (e.g., 304, etc.) if
   * the page is accessed.
   */
  case class Unless(test: () => Boolean, failMsg: FailMsg) extends AnyLocParam
  case class UnlessValue[T](test: Box[T] => Boolean, failMsg: FailMsg) extends LocParam[T]

  /**
   * Allows extra access testing for a given menu location such that
   * you can generically return a response during access control
   * testing
   */
  case class TestAccess(func: () => Box[LiftResponse]) extends AnyLocParam
  case class TestValueAccess[T](func: Box[T] => Box[LiftResponse]) extends LocParam[T]

  /**
   * Allows a user to specify a template based upon a function from the current
   * value encapsulated in the Loc
   */
  case class Template(template: () => NodeSeq) extends AnyLocParam
  case class ValueTemplate[T](template: Box[T] => NodeSeq) extends LocParam[T]

  /**
   * This LocParam may be used to specify a function that calculates a title for the page
   * based upon the current value encapsulated by this Loc.
   */
  case class Title[T](title: T => NodeSeq) extends LocParam[T]

  /**
   * If the Loc is in a group (or groups) like "legal" "community" etc.
   * the groups can be specified and recalled at the top level
   */
  case class LocGroup(group: String*) extends AnyLocParam

  /**
   * An extension point for adding arbitrary lazy values to a Loc.
   */
  trait LocInfo[X] extends AnyLocParam {
    def apply(): Box[() => X]
  }

  /**
   * A single snippet that's assocaited with a given location... the snippet
   * name and the snippet function'
   */
  case class Snippet(name: String, func: NodeSeq => NodeSeq) extends AnyLocParam

  /**
   * Allows you to create a handler for many snippets that are associated with
   * a Loc
   */
  trait LocSnippets extends PartialFunction[String, NodeSeq => NodeSeq] with AnyLocParam

  /**
   * If this parameter is included, the item will not be visible in the menu, but
   * will still be accessable.
   */
  case object Hidden extends AnyLocParam

  /**
   * If the Loc has no children, hide the Loc itself
   */
  case object HideIfNoKids extends AnyLocParam

  /**
   * The Loc does not represent a menu itself, but is the parent menu for
   * children (implies HideIfNoKids)
   */
  case object PlaceHolder extends AnyLocParam

  /**
   * Extension point for user-defined LocParam instances.
   */
  trait UserLocParam[-T] extends LocParam[T]

  /**
   * A subclass of LocSnippets with a built in dispatch method (no need to
   * implement isDefinedAt or apply... just
   * def dispatch: PartialFunction[String, NodeSeq => NodeSeq]
   */
  trait DispatchLocSnippets extends LocSnippets {
    def dispatch: PartialFunction[String, NodeSeq => NodeSeq]

    def isDefinedAt(n: String) = dispatch.isDefinedAt(n)

    def apply(n: String) = dispatch.apply(n)
  }

  /**
   * A function that can be used to calculate the link text from the current
   * value encapsulated by the Loc.
   */
  case class LinkText[-T](text: T => NodeSeq)

  /**
   * This defines the Link to the Loc.
   *
   * @param uri -- the relative (to parent menu item) or absolute path
   * to match for this Loc. <br />
   * "/foo" -- match the "foo" file <br/>
   * "foo" -- match the foo file in the directory defined by the parent Menu
   *
   * @param matchHead_? -- false -- absolute match.  true -- match anything
   * that begins with the same path.  Useful for opening a set of directories
   * (for example, help pages)
   */
  class Link[-T](val uriList: List[String], val matchHead_? : Boolean) extends PartialFunction[Req, Box[Boolean]] {
    def this(b: List[String]) = this(b, false)

    def isDefinedAt(req: Req): Boolean = {
      if (matchHead_?) req.path.partPath.take(uriList.length) == uriList
      else uriList == req.path.partPath
    }

    def apply(in: Req): Box[Boolean] = {
      if (isDefinedAt(in)) Full(true)
      else throw new MatchError("Failed for Link "+uriList)
    }

    /**
     * Override this method to modify the uriList with data from the Loc's value
     */
    def pathList(value: T): List[String] = uriList

    /**
     * Creates a string representation of the path to the Loc.
     */
    def createPath(value: T): String = {
      val path: List[String] = pathList(value)

      if (matchHead_?) {
        path.mkString("/", "/", "/")
      } else if (SiteMap.rawIndex_? && path == List("index")) {
        "/"
      } else if (path.length > 1 && path.last == "index") {
        path.dropRight(1).mkString("/", "/", "/")
      } else {
        path.mkString("/", "/", "")
      }
    }

    /**
     * Returns the value created by createPath wrapped in a boxed scala.xml.Text element.
     * NOTE: This does not create a clickable HTML link on its own!
     */
    def createLink(value: T): Box[NodeSeq] = Full(Text(createPath(value)))
  }

  object Link {
    def apply(urlLst: List[String], matchHead_? : Boolean, url: String) = {
      new Link[Unit](urlLst, matchHead_?) {
        override def createLink(value: Unit): Box[NodeSeq] = Full(Text(url))
      }
    }
  }

  object ExtLink {
    def apply(url: String) = new Link[Unit](Nil, false) {
      override def createLink(value: Unit): Box[NodeSeq] = Full(Text(url))
    }
  }

  @deprecated def alwaysTrue(a: Req) = true
  @deprecated def retString(toRet: String)(other: Seq[(String, String)]) = Full(toRet)

  implicit def nodeSeqToLinkText[T](in: => NodeSeq): LinkText[T] = LinkText[T](T => in)
  implicit def strToLinkText[T](in: => String): LinkText[T] = LinkText(T => Text(in))

  implicit def strLstToLink(in: Seq[String]): Link[Unit] = new Link[Unit](in.toList)
  implicit def strPairToLink(in: (Seq[String], Boolean)): Link[Unit] = new Link[Unit](in._1.toList, in._2)

  implicit def strToFailMsg(in: => String): FailMsg = () => {
    RedirectWithState(
      LiftRules.siteMapFailRedirectLocation.mkString("/", "/", ""),
      RedirectState(Empty, in -> NoticeType.Error)
    )
  }

  implicit def strFuncToFailMsg(in: () => String): FailMsg = strToFailMsg(in())

  implicit def redirectToFailMsg(in: => RedirectResponse): FailMsg = () => in
}

case class CompleteMenu(lines: Seq[MenuItem]) {
  lazy val breadCrumbs: Seq[MenuItem] = lines.flatMap(_.breadCrumbs)
}

case class MenuItem(text: NodeSeq, uri: NodeSeq,  kids: Seq[MenuItem],
                    current: Boolean,
                    path: Boolean,
                    info: List[Box[() => _]]) {

  private var _placeholder = false
  def placeholder_? = _placeholder

  def this(text: NodeSeq, uri: NodeSeq,  kids: Seq[MenuItem],
           current: Boolean,
           path: Boolean,
           info: List[Box[() => _]],
           ph: Boolean) = {
    this(text, uri, kids, current, path, info)
    _placeholder = ph
  }

  def breadCrumbs: Seq[MenuItem] = {
    if (!path) Nil
    else this :: kids.toList.flatMap(_.breadCrumbs)
  }
}<|MERGE_RESOLUTION|>--- conflicted
+++ resolved
@@ -191,19 +191,11 @@
    * The first Loc.Template or Loc.ValueTemplate in the param list.
    */
   def paramTemplate: Box[NodeSeq] =
-<<<<<<< HEAD
-    allParams.flatMap { 
-      case Loc.Template(f) => Some(f()); 
-      case Loc.ValueTemplate(f) => Some(f(currentValue)); 
-      case _ => None 
-    }.headOption
-=======
     allParams.flatMap {
       case Loc.Template(f) => Some(f());
       case Loc.ValueTemplate(f) => Some(f(currentValue));
       case _ => None
-    }.firstOption
->>>>>>> 8d4a0827
+    }.headOption
 
   /**
    * The template assocaited with this Loc, if any. Any Loc.Template
@@ -215,19 +207,11 @@
   /**
    * The first Loc.Title in the param list.
    */
-<<<<<<< HEAD
-  lazy val paramTitle: Box[T => NodeSeq] = 
-    allParams.flatMap { 
-      case Loc.Title(f) => Some(f); 
-      case _ => None 
-    }.headOption
-=======
   lazy val paramTitle: Box[T => NodeSeq] =
     allParams.flatMap {
       case Loc.Title(f) => Some(f);
       case _ => None
-    }.firstOption
->>>>>>> 8d4a0827
+    }.headOption
 
   /**
    * The title to be displayed for the value associated with this Loc.
