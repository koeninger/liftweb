--- conflicted
+++ resolved
@@ -818,13 +818,6 @@
    * LiftResponse that can then be sent to the browser.
    */
   var convertResponse: PartialFunction[(Any, List[(String, String)], List[HTTPCookie], Req), LiftResponse] = {
-    // FIXME: 280 the follow case selector causes lot of ripple
-    // 1. scala-compiler throws this exception (instead of compilation error)
-    // scala.tools.nsc.symtab.Types$TypeError: too many arguments for method body%5: (val headers: List[(java.lang.String, java.lang.String)],val cookies: List[net.liftweb.http.provider.HTTPCookie],val req: net.liftweb.http.Req)net.liftweb.http.LiftResponse
-    // 2. maven-scala-plugin silently fails with an invocation target exception
-//    case tuple @ (Pair(ns: NodeSeq, code: Int), _, _, _) /*headers, cookies, req)*/ => // this.cvt(/*Group(ns)*/ Text(""), headers, cookies, req, code)
-  //    null
-
     case NestedTupleUnapply(node, code, headers, cookies, req) =>
       cvt(node, headers, cookies, req, code)
       
@@ -832,16 +825,6 @@
     case (ns: Group, headers, cookies, req) => cvt(ns, headers, cookies, req, 200)
     case (ns: Node, headers, cookies, req) => cvt(ns, headers, cookies, req, 200)
     case (ns: NodeSeq, headers, cookies, req) => cvt(Group(ns), headers, cookies, req, 200)
-<<<<<<< HEAD
-
-=======
-    // FIXME: 280 the follow case selector causes lot of ripple
-    // 1. scala-compiler throws this exception (instead of compilation error)
-    // scala.tools.nsc.symtab.Types$TypeError: too many arguments for method body%5: (val headers: List[(java.lang.String, java.lang.String)],val cookies: List[net.liftweb.http.provider.HTTPCookie],val req: net.liftweb.http.Req)net.liftweb.http.LiftResponse
-    // 2. maven-scala-plugin silently fails with an invocation target exception
-
-    // case ((ns: NodeSeq, code: Int), headers, cookies, req) => cvt(Group(ns), headers, cookies, req, code)
->>>>>>> 0d4de7c0
 
     case (SafeNodeSeq(n), headers, cookies, req) => cvt(Group(n), headers, cookies, req, 200)
 
