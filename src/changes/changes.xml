
<document>
  <properties>
    <title>Changes Of Lift</title>
    <author></author>
  </properties>
  <body>
  <!-- mini guide
    <action
      dev="Name of developer who committed the change"
      type="add|fix|remove|update"
      issue="(optional) Id of the issue related to this change"
      due-to="(optional)Name of the person 'non-committer' to be credited for this change"
      >
      description
    </action>
    see http://maven.apache.org/plugins/maven-changes-plugin/usage.html for full guide
  -->
    <release version="0.10" date="" description="">
<<<<<<< HEAD
      <action dev="Jorge Ortiz" type="update">Upgrade to Scalacheck 1.5</action>
      <action dev="Jorge Ortiz" type="update">Upgrade to Specs 1.4.0</action>
=======
      <action dev="Marius Danciu" type="update">Added Record/Field generic support</action>
>>>>>>> a5ec67cd
      <action dev="David Pollak" type="update">Changed RequestState to Req</action>
      <action dev="David Pollak" type="update">Updated LiftView to be more syntactically pleasing</action>
      <action dev="David Pollak" type="update">Fixed a bug with how RequestVars and traits work</action>
      <action dev="David Pollak" type="update">Enhanced the DateTime inputs</action>
      <action dev="David Pollak" type="update">First pass at complete PayPal ITN and PDT stuff</action>
      <action dev="David Pollak" type="update">Refactoring of the PayPal stuff</action>
      <action dev="David Pollak" type="add">A Currency class</action>
      <action dev="David Pollak" type="add">Added a nifty mechanism for stateful form management (Hoot)</action>
      <action dev="Marius Danciu" type="add">Added fix CSS support</action>
      <action dev="Marius Danciu" type="add">Added support for other JS libraries</action>
      <action dev="Marius Danciu" type="add">Added JSON forms support</action>
      <action dev="Jorge Ortiz" type="update">Updated to jQuery 1.2.6</action>
      <action dev="Timothy Perrett" type="add">Added PayPal Integration module</action>
      <action dev="Timothy Perrett" type="update">Redesigned Gavatar widget</action>
    </release>
    <release version="0.9" date="2008-06-15" description="">
      <action dev="Marius Danciu" type="add">Added URL rewriting support</action>
      <action dev="Marius Danciu" type="add">Added CalendarDayView widget</action>
      <action dev="Marius Danciu" type="add">Added CalendarWeekView widget</action>
      <action dev="David Pollak" type="update">Switch from svn (code.google.com) to git (github) has scm to manage source</action>
    </release>
    <release version="0.8" date="2008-05-09" description="">
      <action dev="David Bernard" type="update">Use vscaladoc to generate API</action>
      <action dev="Jorge Ortiz" type="update">Compiled the project with Scala-2.7.1</action>
      <action dev="David Pollak" type="add">Start the lift-openid module</action>
      <action dev="David Pollak" type="add">Start the lift-oauth module</action>
      <action dev="Marius Danciu" type="add">Added CalendarMonthView widget</action>
      <action dev="Marius Danciu" type="add">Start the lift-widgets module</action>
      <action dev="Marius Danciu" type="add">Added ActorPing#scheduleAtFixedRate</action>
      <action dev="Marius Danciu" type="add">Added notices support for Comet actors</action>
      <action dev="Marius Danciu" type="add">Added JavaScript statements as JsCmd</action>
    </release>
    <release version="0.7" date="2008-04-03" description="">
      <action dev="Steve Jenson" type="add">
        Gave AMQPDispatcher users the ability to auto-reconnect to the amqp server if it restarts.
      </action>
      <action dev="Marius Danciu" type="update">
        - Separating html functions from S object to SHtml object
        - Putting LiftRules in its own file
        - Adding support for associating messages with ID's to allow form fields validation messages. 
        - ValidationIssue renamed into FieldError and lives in http package
        - ErrorReport built in snippet was renamed to Msgs
        - Added Msg built in snippet used for form field messages (Renders only messages associated with this tag id)
      </action>
      <action dev="Eric Torreborre" type="add">
        Extracted from the Helpers class, documented and tested ClassHelpers, ControlHelpers and TimeHelpers Traits
      </action>
      <action dev="Steve Jenson" type="add">
        Adding unload hooks so a user's lift app can make sure that certain methods are called when
        the war is unloaded by the servlet container.
      </action>
      <action dev="Steve Jenson" type="add">
        Adding a bunch of Responses to help make building RESTful Web Services easier in lift.
      </action>
      <action dev="Marius Danciu" type="add">
        Added extensible support for specifying the behavior for invalid URI's (with or without site map)
      </action>
      <action dev="Marius Danciu" type="update">
        Changes LiftServlet object name to LiftRules
      </action>
      <action dev="Marius Danciu" type="update">
        Changed Loc behavior to use ResponseIt
      </action>
      <action dev="Marius Danciu" type="add">
        Added RedirectWithState
      </action>
      <action dev="Steve Jenson" type="add">
        Added a KeyedCache for model objects built on top of the LRU class.
      </action>
      <action dev="David Bernard" type="updates">
        Split lift-core into several modules : lift-webkit, lift-amqp, lift-facebook, lift-testkit, lift-textile, lift-xmpp
      </action>
    </release>
    <release version="0.6" date="2008-03-10" description="">
      <action dev="Eric Torreborre" type="update">
        Compiled the project with Scala-2.7.0
      </action>
      <action dev="Marius Danciu" type="add">
        Added RedirectResponse class
      </action>
      <action dev="Marius Danciu" type="add">
        Added lift core localization support.
      </action>
      <action dev="Steve Jenson" type="add">
        Added Cookie support.
      </action>
      <action dev="Steve Jenson" type="update">
  Updating our version of jQuery to 1.2.3.
      </action>
      <action dev="Steve Jenson" type="add">
  Added a new method to MetaMapper that lets you find models by PreparedStatement. findByPreparedStatement
      </action>
    </release>
    <release version="0.5" date="2008-02-05" description="">
      <action dev="Steve Jenson" type="add">Added a new QueryParam, ByList which lets you query on Model objects with a List[T].</action>
      <action dev="David Pollak" type="update">Revised the example site to use Blueprint CSS for style</action>
      <action dev="David Pollak" type="add">jlift JavaScript utilities and associated binder helpers.</action>
      <action dev="David Pollak" type="add">Blueprint CSS built in (version 0.6) so it can be served via /classpath</action>
      <action dev="David Pollak" type="add">XML -> JavaScript bindings so that JSON -> XHTML rendering can be defined using Scala XML literals, but the resulting JavaScript code can be sent to the browser to do mass rendering of JSON objects.</action>
      <action dev="David Pollak" type="add">Added JSON support including: - S.buildJSONFunc - JSONHandler class - Lots of fancy JavaScript expression building</action>
      <action dev="David Pollak" type="update">When lift is running in test mode, the default form generators will insert lift:field_name attribute into the form fields to aid in testing</action>
      <action dev="David Pollak" type="update">
Added json2.js (and minified version)
Enhanced the resource serving stuff so that:
- The path is defined in LiftServlet and changable (defaults to "classpath")
- Moved the resource location from the root to "toserve" (can be changed) to avoid any possible way of serving up classes
- The white list is a Partial Function for more flexibility
- The white list by default contains jquery.js and json.js
- There's a re-writer to re-write the request into an actual file (so jquery.js gets re-written to jquery-1.2.2-min.js)
</action>
      <action dev="David Pollak" type="add">Parser Combinator Helper routines</action>
      <action dev="David Pollak" type="update">MappedField.toForm now returns a Can[NodeSeq] so a field can be omitted from a form</action>
      <action dev="David Pollak" type="add">Added the "record" and "record_mgt" packages with half-baked record and field stuff in them
</action>
      <action dev="David Pollak" type="update">Added LocInfo and LocInfoVal to SiteMap for storing CSS and other tidbits about each menu item </action>
      <action dev="David Pollak" type="update">Fixed the 'Welcome to the your project' type-o</action>
      <action dev="David Pollak" type="update">Further abstracted the whole logging thing. There's a default log4j setup that can be overriden. The LiftLogger trait is made concrete in Log4JLogger, but the generic LiftLogger creation is done by function that can be modified in LogBoot: var loggerByName: String => LiftLogger = _logger; var loggerByClass: Class => LiftLogger = _loggerCls; One can insert a new logging system into lift by replacing the loggerByName and loggerByClass functions with appropriate functions that return a LiftLogger.</action>
      <action dev="David Pollak" type="add">MappedText and MapperFakeClob classes</action>
      <action dev="David Pollak" type="update">Extensive updates to the  &lt;lift:xxx /&gt; tag mechanism that uses tag labels as snippets and support for adding arbitrary tag handling to lift.</action>
    </release>
    <release version="0.4" date="2008-01-07" description="">
      <action dev="Steve Jenson" type="add">Added XMPP support for lift applications. see the package net.liftweb.xmpp</action>
      <action dev="Steve Jenson" type="add">Added support for switching XHTML MIME type serving off. See LiftServet.useXhtmlMimeType</action>
      <action dev="David Pollak" type="update">Upgrade to scala-2.6.1</action>
      <action dev="David Pollak" type="update">Support for PosgreSQL 8.1 and some tests</action>
      <action dev="Maciek Starzyk" type="add">Adding support to H2 to lift-ORM</action>
      <action dev="Maciek Starzyk" type="add">Adding support to PostgreSQL to lift-ORM</action>
      <action dev="David Bernard" type="add">/html/body//head are merged into /html/head, to allow html fragment inlined into body to contribute to /html/head</action>
      <action dev="Steve Jenson" type="add">Adding a new lift archetype, lift-archetype-basic that will generate a lift template with basic database and users functionality.</action>
      <action dev="Steve Jenson" type="add">Adding LiftConsole to archetype to play with lift-based application in console mode</action>
      <action dev="Steve Jenson" type="add">Adding mock for HTTPRequest and Co</action>
      <action dev="David Bernard" type="add">Adding first Specs test to test lift-core</action>
      <action dev="David Bernard" type="update">The look of the maven site generated (for lift itself and for archetypes)</action>
      <action dev="David Bernard" type="remove">Removing deprecated new_proj (replaced by archetypes)</action>
      <action dev="David Bernard" type="remove">Removing lift-archetype-hellolift (replaced by lift-archetype-basic (and the sample application hellolift))</action>
    </release>

    <release version="0.3.0" date="2007-12-07" description="champagne">
      <action dev="David Pollak" type="add">Support for Ajax including integration of jQuery</action>
      <action dev="David Pollak" type="add">Radically improved Comet support</action>
      <action dev="Jorge Eugenio Ortiz Hinojosa" type="add">Facebook API support</action>
      <action dev="Steve Jenson" type="add">AMQP (RabbitMQ) support</action>
      <action dev="David Pollak" type="add">Radically improved Comet support</action>
      <action dev="David Pollak" type="add">Built in Traits for Users (including user management) and Tags</action>
      <action dev="David Pollak" type="add">Support for  a variety of new Mapped types (Country, Locale, Postal Code, etc.)</action>
      <action dev="David Pollak" type="add">New examples including a real-time blog</action>
      <action dev="David Bernard" type="update">Project builder using Maven and significantly improved Maven support</action>
      <action dev="David Pollak" type="add">Localization</action>
      <action dev="David Pollak" type="add">Improved XHTML support including proper headers based on browser type</action>
      <action dev="Team" type="update">Improved documentation</action>
      <action dev="Team" type="update">Radically improved samples and "getting started" pieces</action>
      <action dev="David Pollak" type="add">support for multiple database instances</action>
      <action dev="David Pollak" type="add">improved regex support including some Regex -> object creation support for parsing</action>
      <action dev="David Pollak" type="add">a new and improved textile parser</action>
    </release>
    <release version="0.2.0" date="2007-06-06">
      <action dev="David Pollak" type="add">"new_proj" script to create a new project</action>
      <action dev="David Pollak" type="add">HTTP test framework for writing tests</action>
      <action dev="David Pollak" type="add">Skittr code example -- a Twitter clone in lift and Scala</action>
      <action dev="David Pollak" type="add">SiteMap -- define site navigation and access control rules in a Domain Specific Language</action>
      <action dev="David Pollak" type="add">each model can live in a different database (multi database support)</action>
      <action dev="David Pollak" type="add">support for Jetty continuations on AJAX calls (automatic, not application code required)</action>
      <action dev="David Pollak" type="update">improvements to query building</action>
      <action dev="David Pollak" type="add">Shared session variable across Snippets and Controllers</action>
      <action dev="David Pollak" type="add">"recursive snippets" to re-write the page</action>
      <action dev="David Pollak" type="add">ability to pass attributes to Snippets and Controllers</action>
      <action dev="David Pollak" type="add">built in support for blowfish encryption</action>
      <action dev="David Pollak" type="add">logging via log4j</action>
      <action dev="David Pollak" type="add">MappedListEnum to persist List[Enumeration] easily</action>
      <action dev="David Pollak" type="add">lots of HTML form elements (select, multiselect, etc.)</action>
      <action dev="David Pollak" type="update">enhanced SQL queries</action>
      <action dev="David Pollak" type="add">filterMap support for queries as the rows come back from the database</action>
      <action dev="David Pollak" type="add">comparison operators for MappedField</action>
      <action dev="David Pollak" type="add">run modes (Production, Test, Development, etc.)</action>
      <action dev="David Pollak" type="add">properties that are based on user, machine, and run mode</action>
      <action dev="David Pollak" type="add">filters for fields such that input (and comparison and queries) can automatically be made upper case, lower case, trim, etc.</action>
    </release>
    <release version="0.1.0" date="2007-02-26" description="first public release"></release>
  </body>
</document><|MERGE_RESOLUTION|>--- conflicted
+++ resolved
@@ -17,12 +17,9 @@
     see http://maven.apache.org/plugins/maven-changes-plugin/usage.html for full guide
   -->
     <release version="0.10" date="" description="">
-<<<<<<< HEAD
       <action dev="Jorge Ortiz" type="update">Upgrade to Scalacheck 1.5</action>
       <action dev="Jorge Ortiz" type="update">Upgrade to Specs 1.4.0</action>
-=======
       <action dev="Marius Danciu" type="update">Added Record/Field generic support</action>
->>>>>>> a5ec67cd
       <action dev="David Pollak" type="update">Changed RequestState to Req</action>
       <action dev="David Pollak" type="update">Updated LiftView to be more syntactically pleasing</action>
       <action dev="David Pollak" type="update">Fixed a bug with how RequestVars and traits work</action>
