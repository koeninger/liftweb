--- conflicted
+++ resolved
@@ -11,13 +11,8 @@
 
   def setup[T](what: List[Item]): (() => TestResults, (String,() => T) => T)  = {
   val log = new ListBuffer[Tracker]
-<<<<<<< HEAD
-  
+
    def beforeAssert(name: String): Unit = synchronized {
-=======
-
-   def beforeAssert(name: String): unit = synchronized {
->>>>>>> 7319e91f
       log += Tracker(name, true, true, true, Empty, Nil)
       beforeAssertListeners.foreach(_(name))
     }
