package net.liftweb
package mapper

/*
 * Copyright 2006-2008 WorldWide Conferencing, LLC
 *
 * Licensed under the Apache License, Version 2.0 (the "License");
 * you may not use this file except in compliance with the License.
 * You may obtain a copy of the License at
 *
 *    http://www.apache.org/licenses/LICENSE-2.0
 *
 * Unless required by applicable law or agreed to in writing,
 * software distributed under the License is distributed on an "AS IS" BASIS,
 * WITHOUT WARRANTIES OR CONDITIONS OF ANY KIND, either express or implied.
 * See the License for the specific language governing permissions
 * and limitations under the License.
 */

import _root_.java.sql.{ResultSet, Types}
import _root_.java.lang.reflect.Method
import _root_.net.liftweb.common._
import _root_.net.liftweb.util._
import Helpers._
import _root_.java.util.Date
import _root_.net.liftweb.http._
// import _root_.net.liftweb.widgets.autocomplete._
<<<<<<< HEAD
=======
import _root_.net.liftweb.json._
>>>>>>> 90fccdf5
import _root_.net.liftweb.http.jquery.{JqSHtml}
import _root_.scala.xml.NodeSeq
import js._

abstract class MappedEnum[T<:Mapper[T], ENUM <: Enumeration](val fieldOwner: T, val enum: ENUM) extends MappedField[ENUM#Value, T] {
  private var data: ENUM#Value = defaultValue
  private var orgData: ENUM#Value = defaultValue
  def defaultValue: ENUM#Value = enum.values.toList.head
  def dbFieldClass = classOf[ENUM#Value]

  /**
   * Get the JDBC SQL Type for this field
   */
  def targetSQLType = Types.BIGINT

  protected def i_is_! = data
  protected def i_was_! = orgData
  /**
     * Called after the field is saved to the database
     */
  override protected[mapper] def doneWithSave() {
    orgData = data
  }

  protected def real_i_set_!(value: ENUM#Value): ENUM#Value = {
    if (value != data) {
      data = value
      dirty_?(true)
    }
    data
  }
  override def readPermission_? = true
  override def writePermission_? = true

  def real_convertToJDBCFriendly(value: ENUM#Value): Object = new _root_.java.lang.Integer(value.id)

  def toInt = is.id
  def fromInt(in: Int): ENUM#Value = enum(in)

  def jdbcFriendly(field: String) = new _root_.java.lang.Integer(toInt)
  override def jdbcFriendly = new _root_.java.lang.Integer(toInt)

  def asJsExp = JE.Num(is.id)

  def asJsonValue: JsonAST.JValue = JsonAST.JInt(is.id)


  override def setFromAny(in: Any): ENUM#Value = {
    in match {
      case JsonAST.JInt(bi) => this.set(fromInt(bi.intValue))
      case n: Int => this.set(fromInt(n))
      case n: Long => this.set(fromInt(n.toInt))
      case n: Number => this.set(fromInt(n.intValue))
      case (n: Number) :: _ => this.set(fromInt(n.intValue))
      case Some(n: Number) => this.set(fromInt(n.intValue))
      case Full(n: Number) => this.set(fromInt(n.intValue))
      case None | Empty | Failure(_, _, _) => this.set(defaultValue)
      case (s: String) :: _ => this.set(fromInt(Helpers.toInt(s)))
      case vs: ENUM#Value => this.set(vs)
      case null => this.set(defaultValue)
      case s: String => this.set(fromInt(Helpers.toInt(s)))
      case o => this.set(fromInt(Helpers.toInt(o)))
    }
  }

  protected def i_obscure_!(in : ENUM#Value) = defaultValue

  private def st(in: ENUM#Value) {
    data = in
    orgData = in
  }

  def buildSetActualValue(accessor: Method, data: AnyRef, columnName: String) : (T, AnyRef) => Unit =
    (inst, v) => doField(inst, accessor, {case f: MappedEnum[T, ENUM] => f.st(if (v eq null) defaultValue else fromInt(Helpers.toInt(v.toString)))})

  def buildSetLongValue(accessor: Method, columnName: String): (T, Long, Boolean) => Unit =
    (inst, v, isNull) => doField(inst, accessor, {case f: MappedEnum[T, ENUM] => f.st(if (isNull) defaultValue else fromInt(v.toInt))})

  def buildSetStringValue(accessor: Method, columnName: String): (T, String) => Unit =
    (inst, v) => doField(inst, accessor, {case f: MappedEnum[T, ENUM] => f.st(if (v eq null) defaultValue else fromInt(Helpers.toInt(v)))})

  def buildSetDateValue(accessor: Method, columnName: String): (T, Date) => Unit =
    (inst, v) => doField(inst, accessor, {case f: MappedEnum[T, ENUM] => f.st(if (v eq null) defaultValue else fromInt(Helpers.toInt(v)))})

  def buildSetBooleanValue(accessor: Method, columnName: String): (T, Boolean, Boolean) => Unit =
    (inst, v, isNull) => doField(inst, accessor, {case f: MappedEnum[T, ENUM] => f.st(defaultValue)})

  /**
   * Given the driver type, return the string required to create the column in the database
   */
  def fieldCreatorString(dbType: DriverType, colName: String): String = colName + " " + dbType.enumColumnType + notNullAppender()

  /*
  Mapper dependency on Widgets is the wrong order.  There should be a trait in Widgets that's
  mixed into this class that provides autocomplete.  dpp 2009/12/01

  /**
   * Whether or not to use autocomplete in toForm
   */
  def autocomplete_? = false
*/

  /**
    * Build a list for the select.  Return a tuple of (String, String) where the first string
    * is the id.string of the Value and the second string is the Text name of the Value.
    */
  def buildDisplayList: List[(Int, String)] = enum.values.toList.map(a => (a.id, a.toString))

  /**
   * Create an input field for the item
   */
  override def _toForm: Box[NodeSeq] =
<<<<<<< HEAD
    /*
=======
  /*
>>>>>>> 90fccdf5
    if (autocomplete_?)
      Full(AutoComplete.autocompleteObj[Int](buildDisplayList, Full(toInt),
                                      v => this.set(fromInt(v))))
    else
    */
      Full(SHtml.selectObj[Int](buildDisplayList, Full(toInt),
                                v => this.set(fromInt(v))))
}

abstract class MappedIntIndex[T<:Mapper[T]](owner : T) extends MappedInt[T](owner) with IndexedField[Int] {

  override def writePermission_? = false // not writable

  override def dbPrimaryKey_? = true

  override def defaultValue = -1

  def defined_? = i_is_! != defaultValue

  override def dbIndexFieldIndicatesSaved_? = {i_is_! != defaultValue}

  def makeKeyJDBCFriendly(in : Int) = new _root_.java.lang.Integer(in)

  def convertKey(in : String): Box[Int] = {
    if (in eq null) Empty
    try {
      val what = if (in.startsWith(name + "=")) in.substring((name + "=").length) else in
      Full(Integer.parseInt(what))
    } catch {
      case _ => Empty
    }
  }

  override def dbDisplay_? = false

  def convertKey(in : Int): Box[Int] = {
    if (in < 0) Empty
    else Full(in)
  }

  def convertKey(in : Long): Box[Int] = {
    if (in < 0 || in > Integer.MAX_VALUE) Empty
    else Full(in.asInstanceOf[Int])
  }

  def convertKey(in : AnyRef): Box[Int] = {
    if ((in eq null) || (in eq None)) None
    try {
      convertKey(in.toString)
    } catch {
      case _ => Empty
    }
  }

  override def fieldCreatorString(dbType: DriverType, colName: String): String = colName + " " + dbType.integerIndexColumnType + notNullAppender()

}


abstract class MappedInt[T<:Mapper[T]](val fieldOwner: T) extends MappedField[Int, T] {
  private var data: Int = defaultValue
  private var orgData: Int = defaultValue

  def defaultValue = 0
  def dbFieldClass = classOf[Int]

  /**
   * Get the JDBC SQL Type for this field
   */
  def targetSQLType = Types.INTEGER

  protected def i_is_! = data
  protected def i_was_! = orgData
  /**
     * Called after the field is saved to the database
     */
  override protected[mapper] def doneWithSave() {
    orgData = data
  }

  def asJsExp = JE.Num(is)

  def asJsonValue: JsonAST.JValue = JsonAST.JInt(is)

  protected def real_i_set_!(value : Int) : Int = {
    if (value != data) {
      data = value
      this.dirty_?( true)
    }
    data
  }
  override def readPermission_? = true
  override def writePermission_? = true

  def +(in: Int): Int = is + in

  def real_convertToJDBCFriendly(value: Int): Object = new _root_.java.lang.Integer(value)

  def jdbcFriendly(field : String) = new _root_.java.lang.Integer(is)

  override def setFromAny(in: Any): Int = {
    in match {
      case n: Int => this.set(n)
      case JsonAST.JInt(bigint) => this.set(bigint.intValue)
      case n: Number => this.set(n.intValue)
      case (n: Number) :: _ => this.set(n.intValue)
      case Some(n: Number) => this.set(n.intValue)
      case Full(n: Number) => this.set(n.intValue)
      case None | Empty | Failure(_, _, _) => this.set(0)
      case (s: String) :: _ => this.set(toInt(s))
      case null => this.set(0)
      case s: String => this.set(toInt(s))
      case o => this.set(toInt(o))
    }
  }

  protected def i_obscure_!(in : Int) = 0

  private def st(in: Int) {
    data = in
    orgData = in
  }

  def buildSetActualValue(accessor: Method, v: AnyRef, columnName: String): (T, AnyRef) => Unit =
    (inst, v) => doField(inst, accessor, {case f: MappedInt[T] => f.st(toInt(v))})

  def buildSetLongValue(accessor: Method, columnName: String): (T, Long, Boolean) => Unit =
    (inst, v, isNull) => doField(inst, accessor, {case f: MappedInt[T] => f.st(if (isNull) 0 else v.toInt)})

  def buildSetStringValue(accessor: Method, columnName: String): (T, String) => Unit =
    (inst, v) => doField(inst, accessor, {case f: MappedInt[T] => f.st(toInt(v))})

  def buildSetDateValue(accessor: Method, columnName: String): (T, Date) => Unit =
    (inst, v) => doField(inst, accessor, {case f: MappedInt[T] => f.st(toInt(v))})

  def buildSetBooleanValue(accessor: Method, columnName: String): (T, Boolean, Boolean) => Unit =
    (inst, v, isNull) => doField(inst, accessor, {case f: MappedInt[T] => f.st(if (isNull || !v) 0 else 1)})

  /**
   * Given the driver type, return the string required to create the column in the database
   */
  def fieldCreatorString(dbType: DriverType, colName: String): String = colName + " " + dbType.integerColumnType + notNullAppender()
}
<|MERGE_RESOLUTION|>--- conflicted
+++ resolved
@@ -25,10 +25,6 @@
 import _root_.java.util.Date
 import _root_.net.liftweb.http._
 // import _root_.net.liftweb.widgets.autocomplete._
-<<<<<<< HEAD
-=======
-import _root_.net.liftweb.json._
->>>>>>> 90fccdf5
 import _root_.net.liftweb.http.jquery.{JqSHtml}
 import _root_.scala.xml.NodeSeq
 import js._
@@ -141,11 +137,7 @@
    * Create an input field for the item
    */
   override def _toForm: Box[NodeSeq] =
-<<<<<<< HEAD
-    /*
-=======
   /*
->>>>>>> 90fccdf5
     if (autocomplete_?)
       Full(AutoComplete.autocompleteObj[Int](buildDisplayList, Full(toInt),
                                       v => this.set(fromInt(v))))
