--- conflicted
+++ resolved
@@ -135,12 +135,8 @@
 
   override def setFromAny(in: Any): String = {
     in match {
-<<<<<<< HEAD
+      case JsonAST.JNull => this.set(null) 
       case seq: Seq[_] if !seq.isEmpty => seq.map(setFromAny).apply(0)
-=======
-      case JsonAST.JNull => this.set(null) 
-      case seq: Seq[_] if !seq.isEmpty => seq.map(setFromAny)(0)
->>>>>>> 448847fc
       case (s: String) :: _ => this.set(s)
       case s :: _ => this.setFromAny(s)
       case JsonAST.JString(v) => this.set(v)
