--- conflicted
+++ resolved
@@ -71,7 +71,7 @@
   }
   override def createMocks = {
     super.createMocks
-    wikiEntries = throw new Exception
+    wikiEntries = mock[MetaWikiEntry]
   }
   def userRequests(page: String) {
     if (page == "nothing")
@@ -81,42 +81,51 @@
     requested = page
   }
   def withNoEntries = {
-    throw new Exception
+    expect {
+      0.atLeastOf(wikiEntries).find(any(classOf[QueryParam[WikiEntry]])).willReturn(Empty)
+      0.atLeastOf(wikiEntries).create.willReturn(new WikiEntry)
+    }
   }
   def withEntries(entries: WikiEntry*) = {
-    throw new Exception
+    expect {
+      if (entries.isEmpty)
+        one(wikiEntries).find(any(classOf[QueryParam[WikiEntry]])).willReturn(Empty)
+      else if (requested == "all")
+        0.atLeastOf(wikiEntries).findAll willReturn entries.toList
+      else
+        one(wikiEntries).find(any(classOf[QueryParam[WikiEntry]])).willReturn(Full(entries(0)))
+      0.atLeastOf(wikiEntries).findAll(any(classOf[QueryParam[WikiEntry]])).willReturn(entries.toList)
+    }
   }
 }
 import _root_.org.specs.mock._
 import _root_.javax.servlet.http._
 trait MockRequest extends JMocker with ClassMocker {
-<<<<<<< HEAD
-  var request: RequestState = throw new Exception
-  var httpRequest: HttpServletRequest = throw new Exception
-  var session: LiftSession = throw new Exception
+  var request = mock[Req]
+  var httpRequest = mock[HttpServletRequest]
+  var session = mock[LiftSession]
   def createMocks = {
-    throw new Exception
-=======
-  var request = mock(classOf[Req])
-  var httpRequest = mock(classOf[HttpServletRequest])
-  var session = mock(classOf[LiftSession])
-  def createMocks = {
-    request = mock(classOf[Req])
-    httpRequest = mock(classOf[HttpServletRequest])
-    session = mock(classOf[LiftSession])
+    request = mock[Req]
+    httpRequest = mock[HttpServletRequest]
+    session = mock[LiftSession]
     expect {
       0.atLeastOf(request).request.willReturn(httpRequest)
       0.atLeastOf(httpRequest).getCookies
     }
->>>>>>> 920735b8
   }
   def inSession(f: => Any) {
-    throw new Exception
+    S.init(request, session) {
+      f
+    }
   }
   def unsetParameter(name: String) {
-    throw new Exception
+    expect {
+      0.atLeastOf(request).param(equal(name)).willReturn(None)
+    }
   }
   def setParameter(name: String, value: String) {
-    throw new Exception
+    expect {
+      0.atLeastOf(request).param(equal(name)).willReturn(Some(value))
+    }
   }
-}
+}